/*
 * Copyright (C) 1997, 98 Kunihiro Ishiguro
 * Copyright (C) 2015-2016 Hewlett Packard Enterprise Development LP
 *
 * GNU Zebra is free software; you can redistribute it and/or modify it
 * under the terms of the GNU General Public License as published by the
 * Free Software Foundation; either version 2, or (at your option) any
 * later version.
 *
 * GNU Zebra is distributed in the hope that it will be useful, but
 * WITHOUT ANY WARRANTY; without even the implied warranty of
 * MERCHANTABILITY or FITNESS FOR A PARTICULAR PURPOSE.  See the GNU
 * General Public License for more details.
 *
 * You should have received a copy of the GNU General Public License
 * along with GNU Zebra; see the file COPYING.  If not, write to the Free
 * Software Foundation, Inc., 59 Temple Place - Suite 330, Boston, MA
 * 02111-1307, USA.
 */
/****************************************************************************
 * @ingroup cli/vtysh
 *
 * @file vlan_vty.c
 * vlan internal range <min_vlan> <max_vlan> (ascending|descending)
 * no vlan internal range
 * shoi vlan internal
 ***************************************************************************/

#include "vtysh/zebra.h"
#include "vtysh/command.h"
#include "vtysh/vty.h"
#include "vtysh/vector.h"
#include "vswitch-idl.h"
#include "openswitch-idl.h"
#include "openswitch-dflt.h"
#include "ovsdb-idl.h"
#include "openvswitch/vlog.h"
#include "vtysh/vtysh.h"
#include "vtysh/vtysh_ovsdb_if.h"
#include "vtysh/vtysh_ovsdb_config.h"
#include "vlan_vty.h"
#include "vtysh/utils/vlan_vtysh_utils.h"
#include "vtysh_ovsdb_vlan_context.h"

VLOG_DEFINE_THIS_MODULE(vtysh_vlan_cli);
extern struct ovsdb_idl *idl;

/* qsort comparator function.
 */
int
compare_nodes_by_vlan_id_in_numerical(const void *a_, const void *b_)
{
    const struct shash_node *const *a = a_;
    const struct shash_node *const *b = b_;
    uint i1=0,i2=0;

    sscanf((*a)->name,"%d",&i1);
    sscanf((*b)->name,"%d",&i2);

    if (i1 == i2)
        return 0;
    else if (i1 < i2)
        return -1;
    else
        return 1;
}

/*
 * Sorting function for vlan-id interface
 * on success, returns sorted vlan-id list.
 */
const struct shash_node **
sort_vlan_id(const struct shash *sh)
{
    if (shash_is_empty(sh)) {
        return NULL;
    } else {
        const struct shash_node **nodes;
        struct shash_node *node;

        size_t i, n;

        n = shash_count(sh);
        nodes = xmalloc(n * sizeof *nodes);
        i = 0;
        SHASH_FOR_EACH (node, sh) {
            if(node != NULL)
                nodes[i++] = node;
        }
        ovs_assert(i == n);

        qsort(nodes, n, sizeof *nodes, compare_nodes_by_vlan_id_in_numerical);
        return nodes;
    }
}


/*-----------------------------------------------------------------------------
 | Function: vlan_int_range_add
 | Responsibility: Add a vlan range to Open vSwitch table. This range is used to
 |                 assign VLAN ID's internally to L3 ports to enable L3 support
 |                 on the ASIC.
 | Parameters:
 |      min_vlan: start value of the range.
 |      max_vlan: end value of the range
 |      policy: Assignment policy for internal vlans: ascending (default),
 |              descending
 | Return:
 |      CMD_SUCCESS - Config executed successfully.
 |      CMD_OVSDB_FAILURE - DB failure.
 ------------------------------------------------------------------------------
 */
static int vlan_int_range_add(const char *min_vlan,
                              const char *max_vlan,
                              const char *policy)
{
    const struct ovsrec_system *const_row = NULL;
    struct smap other_config;
    struct ovsdb_idl_txn *status_txn = NULL;

    status_txn = cli_do_config_start();

    if (NULL == status_txn) {
        /* OPS_TODO: Generic comment. "Macro'ize" it in lib and use*/
        VLOG_ERR("[%s:%d]: Failed to create OVSDB transaction\n", __FUNCTION__, __LINE__);
        cli_do_config_abort(NULL);
        return CMD_OVSDB_FAILURE;
    }

    /* There will be only one row in System table */
    const_row = ovsrec_system_first(idl);

    if (!const_row) {
        /* OPS_TODO: Generic comment. "Macro'ize" it in lib and use */
        VLOG_ERR("[%s:%d]: Failed to retrieve a row from System table\n",
                    __FUNCTION__, __LINE__);

        cli_do_config_abort(status_txn);
        return CMD_OVSDB_FAILURE;
    }

    /* Copy a const type to writeable other_config type and eliminate GCC
     * warnings */
    smap_clone(&other_config, &const_row->other_config);

    smap_replace(&other_config, SYSTEM_OTHER_CONFIG_MAP_MIN_INTERNAL_VLAN, min_vlan);
    smap_replace(&other_config, SYSTEM_OTHER_CONFIG_MAP_MAX_INTERNAL_VLAN, max_vlan);
    smap_replace(&other_config, SYSTEM_OTHER_CONFIG_MAP_INTERNAL_VLAN_POLICY, policy);

    ovsrec_system_set_other_config(const_row, &other_config);

    smap_destroy(&other_config);

    if (cli_do_config_finish(status_txn)) {
        return CMD_SUCCESS;
    } else {
        return CMD_OVSDB_FAILURE;
    }
}

static struct cmd_node vlan_interface_node =
{
  VLAN_INTERFACE_NODE,
  "%s(config-if-vlan)# ",
};


static struct cmd_node vlan_node =
{
  VLAN_NODE,
  "%s(config-vlan)# ",
};

DEFUN (vtysh_interface_vlan,
       vtysh_interface_vlan_cmd,
       "interface vlan <1-4094>",
       "Select an interface to configure\n"
        VLAN_STR
       "Vlan id within <1-4094> and should not be an internal vlan\n")
{
   vty->node = VLAN_INTERFACE_NODE;
   static char vlan_if[MAX_IFNAME_LENGTH];
   const struct ovsrec_vlan *vlan_row = NULL;
   int vlan_id = atoi(argv[0]);

   VLANIF_NAME(vlan_if, argv[0]);

   if (!verify_ifname(vlan_if)) {
       vty->node = CONFIG_NODE;
       return CMD_ERR_NOTHING_TODO;
   }

   OVSREC_VLAN_FOR_EACH(vlan_row, idl)
   {
       if (vlan_row->id == vlan_id)
       {
           if (create_vlan_interface(vlan_if) == CMD_OVSDB_FAILURE) {
               vty->node = CONFIG_NODE;
               return CMD_ERR_NOTHING_TODO;
           }
<<<<<<< HEAD
           VLOG_DBG("%s Created vlan interface = %s\n", __func__, vlan_if);

=======

           VLOG_DBG("%s Created vlan interface = %s\n", __func__, vlan_if);

>>>>>>> 02f8592b
           vty->index = vlan_if;
           return CMD_SUCCESS;
       }
   }

   vty_out(vty, "VLAN %d should be created before creating "
<<<<<<< HEAD
                 "interface VLAN%d.%s",vlan_id, vlan_id, VTY_NEWLINE);
=======
                "interface VLAN%d.%s",vlan_id, vlan_id, VTY_NEWLINE);
>>>>>>> 02f8592b
   vty->node = CONFIG_NODE;
   return CMD_ERR_NOTHING_TODO;
}

DEFUN (no_vtysh_interface_vlan,
       no_vtysh_interface_vlan_cmd,
       "no interface vlan <1-4094>",
       NO_STR
       INTERFACE_NO_STR
       "VLAN interface\n"
       "Vlan id within <1-4094> and should not be an internal vlan\n")
{
   vty->node = CONFIG_NODE;
   static char vlan_if[MAX_IFNAME_LENGTH];

   VLANIF_NAME(vlan_if, argv[0]);

   if ((verify_ifname(vlan_if) == 0)) {
       return CMD_OVSDB_FAILURE;
   }

   VLOG_DBG("%s: vlan interface = %s\n", __func__, vlan_if);

   if (delete_vlan_interface(vlan_if) == CMD_OVSDB_FAILURE) {
       return CMD_OVSDB_FAILURE;
   }
   vty->index = vlan_if;

   return CMD_SUCCESS;
}

DEFUN(vtysh_vlan,
    vtysh_vlan_cmd,
    "vlan <1-4094>",
    VLAN_STR
    "VLAN identifier\n")
{
    const struct ovsrec_vlan *vlan_row = NULL;
    const struct ovsrec_bridge *bridge_row = NULL;
    const struct ovsrec_bridge *default_bridge_row = NULL;
    const struct ovsrec_port *port_row = NULL;
    bool vlan_found = false;
    struct ovsdb_idl_txn *status_txn = NULL;
    enum ovsdb_idl_txn_status status;
    struct ovsrec_vlan **vlans = NULL;
    int i = 0;
    int vlan_id = atoi(argv[0]);
    static char vlan[5] = { 0 };
    static char vlan_name[9] = { 0 };
    static char vlan_if[MAX_IFNAME_LENGTH];
    int64_t tag = (int64_t)vlan_id;
    snprintf(vlan, 5, "%s", argv[0]);
    snprintf(vlan_name, 9, "%s%s", "VLAN", argv[0]);

    vlan_row = ovsrec_vlan_first(idl);
    if (vlan_row != NULL)
    {
        OVSREC_VLAN_FOR_EACH(vlan_row, idl)
        {
            if (vlan_row->id == vlan_id)
            {
                vlan_found = true;
                break;
            }
        }
    }

    if (vlan_found && check_if_internal_vlan(vlan_row))
    {
        /* Check for internal VLAN.
         * No configuration is allowed on internal VLANs. */
        vty_out(vty, "VLAN%ld is used as an internal VLAN. "
                "No further configuration allowed.%s", vlan_row->id, VTY_NEWLINE);
        return CMD_SUCCESS;
    }

    if (!vlan_found)
    {
        status_txn = cli_do_config_start();

        if (status_txn == NULL)
        {
            VLOG_DBG("Transaction creation failed by cli_do_config_start().Function=%s, Line=%d", __func__, __LINE__);
            cli_do_config_abort(status_txn);
            vty_out(vty, "Failed to create the vlan%s", VTY_NEWLINE);
            return CMD_SUCCESS;
        }

        vlan_row = ovsrec_vlan_insert(status_txn);
        ovsrec_vlan_set_id(vlan_row, vlan_id);
        ovsrec_vlan_set_name(vlan_row, vlan_name);
        ovsrec_vlan_set_admin(vlan_row, OVSREC_VLAN_ADMIN_DOWN);
        ovsrec_vlan_set_oper_state(vlan_row, OVSREC_VLAN_OPER_STATE_DOWN);
        ovsrec_vlan_set_oper_state_reason(vlan_row, OVSREC_VLAN_OPER_STATE_REASON_ADMIN_DOWN);

        default_bridge_row = ovsrec_bridge_first(idl);
        if (default_bridge_row != NULL)
        {
            OVSREC_BRIDGE_FOR_EACH(bridge_row, idl)
            {
                if (strcmp(bridge_row->name, DEFAULT_BRIDGE_NAME) == 0)
                {
                    default_bridge_row = (struct ovsrec_bridge*)bridge_row;
                    break;
                }
            }

            if (default_bridge_row == NULL)
            {
                VLOG_DBG("Couldn't find default bridge. Function=%s, Line=%d", __func__, __LINE__);
                cli_do_config_abort(status_txn);
                vty_out(vty, "Failed to create the vlan%s", VTY_NEWLINE);
                return CMD_SUCCESS;
            }
        }

        vlans = xmalloc(sizeof(*default_bridge_row->vlans) *
            (default_bridge_row->n_vlans + 1));
        for (i = 0; i < default_bridge_row->n_vlans; i++)
        {
            vlans[i] = default_bridge_row->vlans[i];
        }
        vlans[default_bridge_row->n_vlans] = CONST_CAST(struct ovsrec_vlan*,vlan_row);
        ovsrec_bridge_set_vlans(default_bridge_row, vlans,
            default_bridge_row->n_vlans + 1);
        /* Checking for interface vlan if found add as a member of the vlan.*/
        VLANIF_NAME(vlan_if, argv[0]);
        OVSREC_PORT_FOR_EACH(port_row, idl)
        {
           if (strcmp(port_row->name, vlan_if) == 0) {
               ovsrec_port_set_tag(port_row, &tag, 1);
               ovsrec_port_set_vlan_mode(port_row, NULL);
           }
        }


        status = cli_do_config_finish(status_txn);
        free(vlans);
        if (status == TXN_SUCCESS || status == TXN_UNCHANGED)
        {
            vty->node = VLAN_NODE;
            vty->index = (char *) vlan;
        }
        else
        {
            VLOG_DBG("Transaction failed to create vlan. Function:%s, LINE:%d", __func__, __LINE__);
            vty_out(vty, "Failed to create the vlan%s", VTY_NEWLINE);
            return CMD_SUCCESS;
        }
    }
    else
    {
        vty->node = VLAN_NODE;
        vty->index = (char *) vlan;
        return CMD_SUCCESS;
    }
    return CMD_SUCCESS;
}

DEFUN(vtysh_no_vlan,
    vtysh_no_vlan_cmd,
    "no vlan <2-4094>",
    NO_STR
    VLAN_STR
    "VLAN Identifier\n")
{
    const struct ovsrec_vlan *vlan_row = NULL;
    const struct ovsrec_port *port_row = NULL;
    const struct ovsrec_interface *ifrow= NULL;
    const struct ovsrec_bridge *bridge_row = NULL;
    const struct ovsrec_bridge *default_bridge_row = NULL;
    bool vlan_found = false;
    struct ovsdb_idl_txn *status_txn = NULL;
    enum ovsdb_idl_txn_status status;
    struct ovsrec_vlan **vlans = NULL;
    int i = 0, n = 0;
    int vlan_id = atoi(argv[0]);
    static char vlan_if[MAX_IFNAME_LENGTH];

    vlan_row = ovsrec_vlan_first(idl);
    if (vlan_row != NULL)
    {
        OVSREC_VLAN_FOR_EACH(vlan_row, idl)
        {
            if (vlan_row->id == vlan_id)
            {
                vlan_found = true;
                break;
            }
        }
    }

    if (vlan_found)
    {
        if (check_if_internal_vlan(vlan_row))
        {
            /* Check for internal VLAN.
             * No deletion is allowed on internal VLANs. */
            vty_out(vty, "VLAN%ld is used as an internal VLAN. "
                    "Deletion not allowed.%s", vlan_row->id, VTY_NEWLINE);
            return CMD_SUCCESS;
        }

        VLANIF_NAME(vlan_if, argv[0]);

        if (!vtysh_ovsdb_port_match(vlan_if))
        {
            /* Check for inteface VLAN.
             * L2 VLAN deletion is allowed if interface VLAN exists */
            vty_out(vty, "VLAN%ld is used as an interface VLAN. "
                    "Deletion not allowed.%s", vlan_row->id, VTY_NEWLINE);
            vty->node = CONFIG_NODE;
            return CMD_ERR_NOTHING_TODO;

        }
        status_txn = cli_do_config_start();

        if (status_txn == NULL)
        {
            VLOG_DBG("Trasaction creation failed by cli_do_config_start().Function=%s, Line=%d", __func__, __LINE__);
            cli_do_config_abort(status_txn);
            vty_out(vty, "Failed to create the vlan%s", VTY_NEWLINE);
            return CMD_SUCCESS;
        }

        default_bridge_row = ovsrec_bridge_first(idl);
        if (default_bridge_row != NULL)
        {
            OVSREC_BRIDGE_FOR_EACH(bridge_row, idl)
            {
                if (strcmp(bridge_row->name, DEFAULT_BRIDGE_NAME) == 0)
                {
                    default_bridge_row = (struct ovsrec_bridge*)bridge_row;
                    break;
                }
            }

            if (default_bridge_row == NULL)
            {
                VLOG_DBG("Couldn't find default bridge. Function=%s, Line=%d", __func__, __LINE__);
                cli_do_config_abort(status_txn);
                vty_out(vty, "Failed to create the vlan%s", VTY_NEWLINE);
                return CMD_SUCCESS;
            }
        }

        vlans = xmalloc(sizeof(*default_bridge_row->vlans) *
            (default_bridge_row->n_vlans - 1));
        for (i = n = 0; i < default_bridge_row->n_vlans; i++)
        {
            if (vlan_row != default_bridge_row->vlans[i])
            {
                vlans[n++] = default_bridge_row->vlans[i];
            }
        }
        ovsrec_bridge_set_vlans(default_bridge_row, vlans,
            default_bridge_row->n_vlans - 1);

        vlan_found = 0;
        OVSREC_PORT_FOR_EACH(port_row, idl)
        {
            int64_t* trunks = NULL;
            int trunk_count = port_row->n_trunks;
            for (i = 0; i < port_row->n_trunks; i++)
            {
                if (vlan_id == port_row->trunks[i])
                {
                    vlan_found = 1;
                    trunks = xmalloc(sizeof *port_row->trunks * (port_row->n_trunks - 1));
                    for (i = n = 0; i < port_row->n_trunks; i++)
                    {
                        if (vlan_id != port_row->trunks[i])
                        {
                            trunks[n++] = port_row->trunks[i];
                        }
                    }
                    trunk_count = port_row->n_trunks - 1;
                    ovsrec_port_set_trunks(port_row, trunks, trunk_count);
                    free(trunks);
                    break;
                }
            }
            if (port_row->n_tag == 1 && *port_row->tag == vlan_id) {
                vlan_found = 1;
            }

            if (vlan_found)
            {
                int64_t* tag = NULL;
                int tag_count = 0;
                if ( trunk_count ) {
                    ovsrec_port_set_vlan_mode(port_row, OVSREC_PORT_VLAN_MODE_TRUNK);
                    ovsrec_port_set_tag(port_row, tag, tag_count);
                } else {
<<<<<<< HEAD
                      OVSREC_INTERFACE_FOR_EACH(ifrow, idl) {
                         if (strcmp(ifrow->name, port_row->name) == 0) {
                              break;
                         }
                      }
                      if ((ifrow != NULL) &&
                         (strcmp(ifrow->type, OVSREC_INTERFACE_TYPE_SYSTEM) == 0)) {
                          ovsrec_port_set_vlan_mode(port_row, OVSREC_PORT_VLAN_MODE_ACCESS);
                          tag = xmalloc(sizeof *port_row->tag);
                          tag_count = 1;
                          tag[0] = DEFAULT_VLAN;
                          ovsrec_port_set_tag(port_row, tag, tag_count);
                          free(tag);
                      }
                  }
=======
                    OVSREC_INTERFACE_FOR_EACH(ifrow, idl) {
                        if (strcmp(ifrow->name, port_row->name) == 0) {
                            break;
                        }
                    }
                    if ((ifrow != NULL) &&
                       (strcmp(ifrow->type, OVSREC_INTERFACE_TYPE_SYSTEM) == 0)) {
                       ovsrec_port_set_vlan_mode(port_row, OVSREC_PORT_VLAN_MODE_ACCESS);
                       tag = xmalloc(sizeof *port_row->tag);
                       tag_count = 1;
                       tag[0] = DEFAULT_VLAN;
                       ovsrec_port_set_tag(port_row, tag, tag_count);
                       free(tag);
                    }
                }
>>>>>>> 02f8592b
            }
            vlan_found = 0;
        }

        ovsrec_vlan_delete(vlan_row);

        status = cli_do_config_finish(status_txn);
        free(vlans);
        if (status == TXN_SUCCESS || status == TXN_UNCHANGED)
        {
            return CMD_SUCCESS;
        }
        else
        {
            VLOG_DBG("Transaction failed to delete vlan. Function:%s, LINE:%d", __func__, __LINE__);
            vty_out(vty, "Failed to delete the vlan%s", VTY_NEWLINE);
            return CMD_SUCCESS;
        }
    }
    else
    {
        vty_out(vty, "Couldn't find the VLAN %d. Make sure it's configured%s", vlan_id, VTY_NEWLINE);
        return CMD_SUCCESS;
    }
}

/* vlan internal configuration command */
DEFUN  (cli_vlan_int_range_add,
        cli_vlan_int_range_add_cmd,
        "vlan internal range <2-4094> <2-4094> (ascending|descending)",
        VLAN_STR
        VLAN_INT_STR
        VLAN_INT_RANGE_STR
        "Start VLAN, between 2 and 4094\n"
        "End VLAN, between Start VLAN and 4094\n"
        "Assign VLANs in ascending order (Default)\n"
        "Assign VLANs in descending order\n")
{
    uint16_t    min_vlan, max_vlan;
    char vlan_policy_str[VLAN_POLICY_STR_LEN];

    /* argv[0] = min/start VLAN ID
     * argv[1] = max/end VLAN ID
     * argv[2] = ascending or descending
     */
    min_vlan = atoi(argv[0]);
    max_vlan = atoi(argv[1]);

    /* argv[2] contains user input as is (so, partial word is possible). Convert
     * it to full policy name */
    if (*argv[2] == 'a') {
        strncpy(vlan_policy_str,
                SYSTEM_OTHER_CONFIG_MAP_INTERNAL_VLAN_POLICY_ASCENDING_DEFAULT,
                VLAN_POLICY_STR_LEN);
    } else {
        strncpy(vlan_policy_str,
                SYSTEM_OTHER_CONFIG_MAP_INTERNAL_VLAN_POLICY_DESCENDING,
                VLAN_POLICY_STR_LEN);
    }

    /* invalid range, log an error and notify user (in CLI) */
    if (max_vlan < min_vlan) {
        vty_out(vty, "Invalid VLAN range. End VLAN must be greater or equal to start VLAN.\n");
        return CMD_SUCCESS;
    }

    return vlan_int_range_add(argv[0], argv[1], vlan_policy_str);
}

/*-----------------------------------------------------------------------------
 | Function: vlan_int_range_del
 | Responsibility: Remove an internal vlan range to Open vSwitch table. Instead, insert a
 |                 default range. VLAN in this range are assigned to interfaces
 |                 in ascending order, by default.
 | Parameters:
 | Return:
 |      CMD_SUCCESS - Config executed successfully.
 |      CMD_OVSDB_FAILURE - DB failure.
 ------------------------------------------------------------------------------
 */
static int vlan_int_range_del(uint16_t min_vlan_in,
                              uint16_t max_vlan_in)
{
    const struct ovsrec_system *const_row = NULL;
    struct smap other_config;
    char min_vlan[VLAN_ID_LEN], max_vlan[VLAN_ID_LEN];
    struct ovsdb_idl_txn *status_txn = NULL;
    uint16_t min_vlan_db, max_vlan_db;

    status_txn = cli_do_config_start();

    if (NULL == status_txn) {
        VLOG_ERR("[%s:%d]: Failed to create OVSDB transaction\n", __FUNCTION__, __LINE__);
        cli_do_config_abort(NULL);
        return CMD_OVSDB_FAILURE;
    }

    const_row = ovsrec_system_first(idl);

    if (!const_row) {
        VLOG_ERR("[%s:%d]: Failed to retrieve a row from System table\n",
                    __FUNCTION__, __LINE__);
        cli_do_config_abort(status_txn);
        return CMD_OVSDB_FAILURE;
    }

    /* Copy a const data type to writeable type, to 'honor' smap_clone
     * symantics and avoid GCC warnigns */
    smap_clone(&other_config, &const_row->other_config);

    min_vlan_db  = smap_get_int(&const_row->other_config,
                                SYSTEM_OTHER_CONFIG_MAP_MIN_INTERNAL_VLAN,
                                INTERNAL_VLAN_ID_INVALID);

    max_vlan_db  = smap_get_int(&const_row->other_config,
                                SYSTEM_OTHER_CONFIG_MAP_MAX_INTERNAL_VLAN,
                                INTERNAL_VLAN_ID_INVALID);

    /* Checking if the input VLAN range is same as the one configured, or
     * there is no range provided as an input */
    if((min_vlan_db == min_vlan_in && max_vlan_db == max_vlan_in) ||
       (min_vlan_in == 0 && max_vlan_in == 0)) {
        snprintf(min_vlan, VLAN_ID_LEN, "%d",
                 DFLT_SYSTEM_OTHER_CONFIG_MAP_MIN_INTERNAL_VLAN_ID);

        smap_replace(&other_config,
                     SYSTEM_OTHER_CONFIG_MAP_MIN_INTERNAL_VLAN,
                     min_vlan);

        snprintf(max_vlan, VLAN_ID_LEN, "%d",
                 DFLT_SYSTEM_OTHER_CONFIG_MAP_MAX_INTERNAL_VLAN_ID);

        smap_replace(&other_config,
                     SYSTEM_OTHER_CONFIG_MAP_MAX_INTERNAL_VLAN,
                     max_vlan);

        smap_replace(&other_config,
               SYSTEM_OTHER_CONFIG_MAP_INTERNAL_VLAN_POLICY,
               SYSTEM_OTHER_CONFIG_MAP_INTERNAL_VLAN_POLICY_ASCENDING_DEFAULT);
    } else {
        vty_out(vty, "Invalid internal VLAN range specified.Configured "
                     "internal VLAN range: %d-%d%s",
                      min_vlan_db, max_vlan_db, VTY_NEWLINE);
    }

    ovsrec_system_set_other_config(const_row, &other_config);

    smap_destroy(&other_config);

    if (cli_do_config_finish(status_txn)) {
        return CMD_SUCCESS;
    } else {
        return CMD_OVSDB_FAILURE;
    }
}

/* Deleting vlan internal configuration. Default config takes effect */
DEFUN  (cli_vlan_int_range_del,
        cli_vlan_int_range_del_cmd,
        "no vlan internal range",
        NO_STR
        VLAN_STR
        VLAN_INT_STR
        VLAN_INT_RANGE_STR)
{
    return vlan_int_range_del(0, 0);
}

/* Deleting vlan internal configuration. Default config takes effect */
DEFUN  (cli_vlan_int_range_del_arg,
        cli_vlan_int_range_del_cmd_arg,
        "no vlan internal range <2-4094> <2-4094> (ascending|descending)",
        NO_STR
        VLAN_STR
        VLAN_INT_STR
        VLAN_INT_RANGE_STR
        "Start VLAN, between 2 and 4094\n"
        "End VLAN, between Start VLAN and 4094\n"
        "Assign VLANs in ascending order (Default)\n"
        "Assign VLANs in descending order\n")
{
    uint16_t min_vlan, max_vlan;

    min_vlan = atoi(argv[0]);
    max_vlan = atoi(argv[1]);

    /* invalid range, log an error and notify user (in CLI) */
    if (max_vlan < min_vlan) {
        vty_out(vty, "Invalid VLAN range. End VLAN must be greater or equal "
                      "to start VLAN.%s", VTY_NEWLINE);
        return CMD_SUCCESS;
    }

    return vlan_int_range_del(min_vlan, max_vlan);
}


/*-----------------------------------------------------------------------------
 | Function: show_vlan_int_range
 | Responsibility: Handle 'show vlan internal' command
 | Parameters:
 | Return:
 |      CMD_SUCCESS - Config executed successfully.
 |      CMD_OVSDB_FAILURE - DB failure.
 ------------------------------------------------------------------------------
 */
static int show_vlan_int_range()
{
    const struct ovsrec_system *const_row = NULL;
    const char *policy;
    uint16_t   min_vlan, max_vlan;

    struct shash sorted_vlan_port;
    const struct shash_node **nodes;
    int idx, count;

    /* VLAN info on port */
    const struct ovsrec_port *port_row = NULL;
    const char *port_vlan_str;

    const_row = ovsrec_system_first(idl);

    if (!const_row) {
        VLOG_ERR("[%s:%d]: Failed to retrieve a row from System table\n",
                    __FUNCTION__, __LINE__);
        return CMD_OVSDB_FAILURE;
    }

    /* Get values associated with internal vlan. */
    min_vlan  = smap_get_int(&const_row->other_config,
                            SYSTEM_OTHER_CONFIG_MAP_MIN_INTERNAL_VLAN,
                            INTERNAL_VLAN_ID_INVALID);

    max_vlan  = smap_get_int(&const_row->other_config,
                            SYSTEM_OTHER_CONFIG_MAP_MAX_INTERNAL_VLAN,
                            INTERNAL_VLAN_ID_INVALID);

    policy    = smap_get(&const_row->other_config,
                         SYSTEM_OTHER_CONFIG_MAP_INTERNAL_VLAN_POLICY);

    if ((min_vlan == INTERNAL_VLAN_ID_INVALID) ||
        (max_vlan == INTERNAL_VLAN_ID_INVALID) ||
        (NULL == policy)) {
        /* Internal VLAN range is not explicitly configured. Use default
         * values */
        min_vlan = DFLT_SYSTEM_OTHER_CONFIG_MAP_MIN_INTERNAL_VLAN_ID;
        max_vlan = DFLT_SYSTEM_OTHER_CONFIG_MAP_MAX_INTERNAL_VLAN_ID;
        policy   = SYSTEM_OTHER_CONFIG_MAP_INTERNAL_VLAN_POLICY_ASCENDING_DEFAULT;
    }

    vty_out(vty, "\nInternal VLAN range  : %d-%d\n", min_vlan, max_vlan);
    vty_out(vty, "Internal VLAN policy : %s\n", policy);
    vty_out(vty, "------------------------\n");

    vty_out(vty, "Assigned Interfaces:\n");
    vty_out(vty, "\t%-4s\t\t%-16s\n", "VLAN","Interface");
    vty_out(vty, "\t%-4s\t\t%-16s\n", "----","---------");

    shash_init(&sorted_vlan_port);

    OVSREC_PORT_FOR_EACH(port_row, idl) {
        port_vlan_str = smap_get(&port_row->hw_config, PORT_HW_CONFIG_MAP_INTERNAL_VLAN_ID);

        if (port_vlan_str == NULL) {
            continue;
        } else {
            shash_add(&sorted_vlan_port, port_vlan_str, (void *)port_row);
        }
    }

    count = shash_count(&sorted_vlan_port);
    nodes = sort_vlan_id(&sorted_vlan_port);
    for (idx = 0; idx < count; idx++) {
        port_row = (const struct ovsrec_port *)nodes[idx]->data;
         port_vlan_str = smap_get(&port_row->hw_config, PORT_HW_CONFIG_MAP_INTERNAL_VLAN_ID);
        vty_out(vty, "\t%-4s\t\t%-16s\n", port_vlan_str, port_row->name);
    }

    shash_destroy(&sorted_vlan_port);
    free(nodes);

    return CMD_SUCCESS;
}

DEFUN  (cli_show_vlan_int_range,
        cli_show_vlan_int_range_cmd,
        "show vlan internal",
        SHOW_STR
        SHOW_VLAN_STR
        SHOW_VLAN_INT_STR)
{
    return show_vlan_int_range();
}


DEFUN(cli_vlan_admin,
    cli_vlan_admin_cmd,
    "shutdown",
    "Disable the VLAN\n")
{
    const struct ovsrec_vlan *vlan_row = NULL;
    struct ovsdb_idl_txn *status_txn = cli_do_config_start();
    enum ovsdb_idl_txn_status status;
    int vlan_id = atoi((char *) vty->index);

    if (NULL == status_txn)
    {
        VLOG_ERR("Failed to create transaction. Function:%s, Line:%d", __func__, __LINE__);
        cli_do_config_abort(status_txn);
        vty_out(vty, OVSDB_VLAN_SHUTDOWN_ERROR, VTY_NEWLINE);
        return CMD_SUCCESS;
    }

    if (vlan_id == DEFAULT_VLAN )
    {
        VLOG_DBG("Shutdown not permitted in DEFAULT_VLAN_%d."
                 " Function:%s, Line:%d", vlan_id, __func__, __LINE__);
        cli_do_config_abort(status_txn);
        vty_out(vty, "Shutdown not permitted in DEFAULT_VLAN_%d.\n", vlan_id);
        return CMD_SUCCESS;

    }

    OVSREC_VLAN_FOR_EACH(vlan_row, idl)
    {
        if (vlan_row->id == vlan_id)
        {
            break;
        }
    }

    ovsrec_vlan_set_admin(vlan_row, OVSREC_VLAN_ADMIN_DOWN);
    status = cli_do_config_finish(status_txn);

    if (status == TXN_SUCCESS || status == TXN_UNCHANGED)
    {
        return CMD_SUCCESS;
    }
    else
    {
        VLOG_DBG("Transaction failed to shutdown vlan. Function:%s, Line:%d", __func__, __LINE__);
        vty_out(vty, OVSDB_VLAN_SHUTDOWN_ERROR, VTY_NEWLINE);
        return CMD_SUCCESS;
    }
}

DEFUN(cli_no_vlan_admin,
    cli_no_vlan_admin_cmd,
    "no shutdown",
    NO_STR
    "Disable the VLAN\n")
{
    const struct ovsrec_vlan *vlan_row = NULL;
    struct ovsdb_idl_txn *status_txn = cli_do_config_start();
    enum ovsdb_idl_txn_status status;
    int vlan_id = atoi((char *) vty->index);

    if (NULL == status_txn )
    {
        VLOG_ERR("Failed to create transaction. Function:%s, Line:%d", __func__, __LINE__);
        cli_do_config_abort(status_txn);
        vty_out(vty, OVSDB_VLAN_NO_SHUTDOWN_ERROR, VTY_NEWLINE);
        return CMD_SUCCESS;
    }

    OVSREC_VLAN_FOR_EACH(vlan_row, idl)
    {
        if (vlan_row->id == vlan_id)
        {
            break;
        }
    }

    ovsrec_vlan_set_admin(vlan_row, OVSREC_VLAN_ADMIN_UP);
    status = cli_do_config_finish(status_txn);
    if (status == TXN_SUCCESS || status == TXN_UNCHANGED)
    {
        return CMD_SUCCESS;
    }
    else
    {
        VLOG_DBG("Transaction failed to enable vlan. Function:%s, Line:%d", __func__, __LINE__);
        vty_out(vty, OVSDB_VLAN_NO_SHUTDOWN_ERROR, VTY_NEWLINE);
        return CMD_SUCCESS;
    }
}

DEFUN(cli_intf_vlan_access,
    cli_intf_vlan_access_cmd,
    "vlan access <1-4094>",
    VLAN_STR
    "Access configuration\n"
    "VLAN identifier\n")
{
    const struct ovsrec_port *port_row = NULL;
    const struct ovsrec_interface * tmp_row = NULL;
    const struct ovsrec_port *vlan_port_row = NULL;
    const struct ovsrec_interface *intf_row = NULL;
    const struct ovsrec_vlan *vlan_row = NULL;
    struct ovsdb_idl_txn *status_txn = cli_do_config_start();
    enum ovsdb_idl_txn_status status;
    int vlan_id = atoi((char *) argv[0]);
    int i = 0, found_vlan = 0;

    if (NULL == status_txn)
    {
        VLOG_ERR("Failed to create transaction. Function:%s, Line:%d", __func__, __LINE__);
        cli_do_config_abort(status_txn);
        vty_out(vty, OVSDB_INTF_VLAN_ACCESS_ERROR, vlan_id, VTY_NEWLINE);
        return CMD_SUCCESS;
    }

    /* Check for internal vlan use. */
    OVSREC_INTERFACE_FOR_EACH(tmp_row, idl) {
        if (check_internal_vlan(atoi(argv[0])) == 0)
        {
            vty_out(vty, "Error : Vlan ID is an internal vlan.%s", VTY_NEWLINE);
	    cli_do_config_abort(status_txn);
            return CMD_SUCCESS;
        }
    }

    char *ifname = (char *) vty->index;

    OVSREC_INTERFACE_FOR_EACH(intf_row, idl)
    {
        if (strcmp(intf_row->name, ifname) == 0)
        {
            break;
        }
    }

    port_row = ovsrec_port_first(idl);
    if (NULL == port_row)
    {
        vlan_port_row = port_check_and_add(ifname, true, true, status_txn);
    }
    else
    {
        OVSREC_PORT_FOR_EACH(port_row, idl)
        {
            for (i = 0; i < port_row->n_interfaces; i++)
            {
                if (port_row->interfaces[i] == intf_row)
                {
                    if (strcmp(port_row->name, ifname) != 0)
                    {
                        vty_out(vty, "Can't configure VLAN, interface is part of LAG %s.%s", port_row->name, VTY_NEWLINE);
                        cli_do_config_abort(status_txn);
                        return CMD_SUCCESS;
                    }
                    else
                    {
                        vlan_port_row = port_row;
                        break;
                    }
                }
            }
        }
    }

    if (NULL == vlan_port_row)
    {
        vlan_port_row = port_check_and_add(ifname, true, true, status_txn);
    }

    if (!check_iface_in_bridge(ifname))
    {
        vty_out(vty, "Failed to set access VLAN. Disable routing on the interface.%s", VTY_NEWLINE);
        cli_do_config_abort(status_txn);
        return CMD_SUCCESS;
    }

    vlan_row = ovsrec_vlan_first(idl);
    if (NULL == vlan_row)
    {
        vty_out(vty, "VLAN %d not found%s", vlan_id, VTY_NEWLINE);
        cli_do_config_abort(status_txn);
        return CMD_SUCCESS;
    }

    OVSREC_VLAN_FOR_EACH(vlan_row, idl)
    {
        if (vlan_row->id == vlan_id)
        {
            found_vlan = 1;
            break;
        }
    }

    if (0 == found_vlan)
    {
        vty_out(vty, "VLAN %d not found%s", vlan_id, VTY_NEWLINE);
        cli_do_config_abort(status_txn);
        return CMD_SUCCESS;
    }

    ovsrec_port_set_vlan_mode(vlan_port_row, OVSREC_PORT_VLAN_MODE_ACCESS);
    int64_t* trunks = NULL;
    int trunk_count = 0;
    ovsrec_port_set_trunks(vlan_port_row, trunks, trunk_count);
    int64_t* tag = NULL;
    tag = xmalloc(sizeof *vlan_port_row->tag);
    tag[0] = vlan_id;
    int tag_count = 1;
    ovsrec_port_set_tag(vlan_port_row, tag, tag_count);

    status = cli_do_config_finish(status_txn);
    free(tag);

    if (status == TXN_SUCCESS || status == TXN_UNCHANGED)
    {
        return CMD_SUCCESS;
    }
    else
    {
        VLOG_DBG("Transaction failed to set access vlan %d. Function:%s, Line:%d", vlan_id, __func__, __LINE__);
        vty_out(vty, OVSDB_INTF_VLAN_ACCESS_ERROR, vlan_id, VTY_NEWLINE);
        return CMD_SUCCESS;
    }
}

DEFUN(cli_intf_no_vlan_access,
    cli_intf_no_vlan_access_cmd,
    "no vlan access <2-4094>",
    NO_STR
    VLAN_STR
    "Access configuration\n"
    "VLAN identifier\n")
{
    const struct ovsrec_port *port_row = NULL;
    const struct ovsrec_port *vlan_port_row = NULL;
    const struct ovsrec_interface *intf_row = NULL;
    struct ovsdb_idl_txn *status_txn = cli_do_config_start();
    const struct ovsrec_vlan *vlan_row = NULL;
    enum ovsdb_idl_txn_status status;
    int i = 0;
    int vlan_id = 0;
    bool found_vlan = 0;

    if(argc > 0 && argv[0]!=NULL)
    {
        vlan_id = atoi((char *) argv[0]);
    }

    if (NULL == status_txn)
    {
        VLOG_ERR("Failed to create transaction. Function:%s, Line:%d", __func__, __LINE__);
        cli_do_config_abort(status_txn);
        vty_out(vty, OVSDB_INTF_VLAN_REMOVE_ACCESS_ERROR, VTY_NEWLINE);
        return CMD_SUCCESS;
    }

    vlan_row = ovsrec_vlan_first(idl);
    if (NULL == vlan_row)
    {
        vty_out(vty, "VLAN %d not found.%s", vlan_id, VTY_NEWLINE);
        cli_do_config_abort(status_txn);
        return CMD_SUCCESS;
    }

    if(vlan_id != 0)
    {
        OVSREC_VLAN_FOR_EACH(vlan_row, idl)
        {
            if (vlan_row->id == vlan_id)
            {
                found_vlan = 1;
                break;
            }
        }

        if (!found_vlan)
        {
            vty_out(vty, "VLAN %d is not configured.%s", vlan_id, VTY_NEWLINE);
            cli_do_config_abort(status_txn);
            return CMD_SUCCESS;
        }
    }

    char *ifname = (char *) vty->index;

    OVSREC_INTERFACE_FOR_EACH(intf_row, idl)
    {
        if (strcmp(intf_row->name, ifname) == 0)
        {
            break;
        }
    }

    port_row = ovsrec_port_first(idl);
    if (NULL == port_row)
    {
        vlan_port_row = port_check_and_add(ifname, true, true, status_txn);
    }
    else
    {
        OVSREC_PORT_FOR_EACH(port_row, idl)
        {
            for (i = 0; i < port_row->n_interfaces; i++)
            {
                if (port_row->interfaces[i] == intf_row)
                {
                    if (strcmp(port_row->name, ifname) != 0)
                    {
                        vty_out(vty, "Can't configure VLAN, interface is part of LAG %s.%s", port_row->name, VTY_NEWLINE);
                        cli_do_config_abort(status_txn);
                        return CMD_SUCCESS;
                    }
                    else
                    {
                        vlan_port_row = port_row;
                        break;
                    }
                }
            }
        }
    }

    if (NULL == vlan_port_row)
    {
        vlan_port_row = port_check_and_add(ifname, true, true, status_txn);
    }

    if (!check_iface_in_bridge(ifname))
    {
        vty_out(vty, "Failed to remove access VLAN. Disable routing on the interface.%s", VTY_NEWLINE);
        cli_do_config_abort(status_txn);
        return CMD_SUCCESS;
    }

    if (NULL == vlan_port_row->vlan_mode || (NULL != vlan_port_row->vlan_mode &&
        strcmp(vlan_port_row->vlan_mode, OVSREC_PORT_VLAN_MODE_ACCESS) != 0))
    {
        vty_out(vty, "Interface is not in access mode.%s", VTY_NEWLINE);
        cli_do_config_abort(status_txn);
        return CMD_SUCCESS;
    }

    if (vlan_id != 0 && vlan_port_row->tag[0] != vlan_id)
    {
        vty_out(vty, "VLAN %d is not configured in interface access mode.%s",
                 vlan_id, VTY_NEWLINE);
        cli_do_config_abort(status_txn);
        return CMD_SUCCESS;
    }

    ovsrec_port_set_vlan_mode(vlan_port_row, OVSREC_PORT_VLAN_MODE_ACCESS);
    int64_t* trunks = NULL;
    int trunk_count = 0;
    ovsrec_port_set_trunks(vlan_port_row, trunks, trunk_count);
    int64_t* tag = xmalloc(sizeof *port_row->tag);
    int tag_count = 1;

    tag[0] = DEFAULT_VLAN;
    ovsrec_port_set_tag(vlan_port_row, tag, tag_count);

    status = cli_do_config_finish(status_txn);
    free(tag);

    if (status == TXN_SUCCESS || status == TXN_UNCHANGED)
    {
        return CMD_SUCCESS;
    }
    else
    {
        VLOG_DBG("Transaction failed to remove access vlan. Function:%s, Line:%d", __func__, __LINE__);
        vty_out(vty, OVSDB_INTF_VLAN_REMOVE_ACCESS_ERROR, VTY_NEWLINE);
        return CMD_SUCCESS;
    }
}

DEFUN(cli_intf_no_vlan_access_val,
    cli_intf_no_vlan_access_cmd_val,
    "no vlan access",
    NO_STR
    VLAN_STR
    "Access configuration\n")
{
    return cli_intf_no_vlan_access(self, vty, vty_flags, argc, argv);
}

DEFUN(cli_intf_vlan_trunk_allowed,
    cli_intf_vlan_trunk_allowed_cmd,
    "vlan trunk allowed <A:1-4094>",
    VLAN_STR
    TRUNK_STR
    "Allowed VLANs on the trunk port\n"
    "VLAN identifier range. [2, 2-10 or 2,3,4 or 2,3-10]\n")
{
    const struct ovsrec_port *port_row = NULL;
    const struct ovsrec_port *vlan_port_row = NULL;
    const struct ovsrec_interface *intf_row = NULL;
    const struct ovsrec_vlan *vlan_row = NULL;
    struct range_list *temp_to_free, *temp_to_display, *list = NULL;
    struct ovsdb_idl_txn *status_txn = NULL;
    const struct ovsrec_system *const_row = NULL;
    enum ovsdb_idl_txn_status status;

    int vlan_id = 0;
    int max_vlan = 0;
    int min_vlan = 0;

    char *in = xmalloc ((strlen(argv[0]) + 1) * sizeof (char));
    strncpy(in, argv[0], strlen(argv[0]) + 1);
    list = cmd_get_range_value(in, 0);
    free(in);

    if (list == NULL)
        return CMD_ERR_NO_MATCH;

    temp_to_display = temp_to_free = list;
    status_txn = cli_do_config_start();
    const_row = ovsrec_system_first(idl);

    if (!const_row) {
        VLOG_ERR("[%s:%d]: Failed to retrieve a row from System table\n",
                    __FUNCTION__, __LINE__);
        cli_do_config_abort(status_txn);
        return CMD_OVSDB_FAILURE;
    }

    min_vlan = smap_get_int(&const_row->other_config,
                    SYSTEM_OTHER_CONFIG_MAP_MIN_INTERNAL_VLAN, -1);

    max_vlan = smap_get_int(&const_row->other_config,
                    SYSTEM_OTHER_CONFIG_MAP_MAX_INTERNAL_VLAN, -1);

    while (list != NULL)
    {
        int i = 0, found_vlan = 0;
        vlan_id = atoi(list->value);

        if (NULL == status_txn)
        {
            VLOG_ERR("Failed to create transaction. Function:%s, Line:%d", __func__, __LINE__);
            cli_do_config_abort(status_txn);
            vty_out(vty, OVSDB_INTF_VLAN_TRUNK_ALLOWED_ERROR, vlan_id, VTY_NEWLINE);
            return CMD_SUCCESS;
        }
          /* Check for internal vlan use. */
        if (check_internal_vlan(vlan_id) == 0)
        {
            vty_out(vty, "Error : Vlan ID-%d is an internal vlan.%s",vlan_id, VTY_NEWLINE);
            list = list->link;
            continue;
        }


        char *ifname = (char *) vty->index;

        if ((vlan_id >= min_vlan) && (vlan_id <= max_vlan))
        {
            vty_out(vty, "Unable to set VLAN. VLAN %s is part of internal VLAN.%s",
                         (list->value), VTY_NEWLINE);
            cli_do_config_abort(status_txn);
            return CMD_SUCCESS;
        }

        OVSREC_INTERFACE_FOR_EACH(intf_row, idl)
        {
            if (strcmp(intf_row->name, ifname) == 0)
            {
                break;
            }
        }

        port_row = ovsrec_port_first(idl);
        if (NULL == port_row)
        {
            vlan_port_row = port_check_and_add(ifname, true, true, status_txn);
        }
        else
        {
            OVSREC_PORT_FOR_EACH(port_row, idl)
            {
                for (i = 0; i < port_row->n_interfaces; i++)
                {
                    if (port_row->interfaces[i] == intf_row)
                    {
                        if (strcmp(port_row->name, ifname) != 0)
                        {
                            vty_out(vty, "Can't configure VLAN, interface is "
                                         "part of LAG %s.%s", port_row->name,
                                          VTY_NEWLINE);
                            cli_do_config_abort(status_txn);
                            return CMD_SUCCESS;
                        }
                        else
                        {
                            vlan_port_row = port_row;
                            break;
                        }
                    }
                }
            }
        }

        if (NULL == vlan_port_row )
        {
            vlan_port_row = port_check_and_add(ifname, true, true, status_txn);
        }

        if (!check_iface_in_bridge(ifname))
        {
            vty_out(vty, "Failed to set allowed trunk VLAN. Disable routing on"
                         " the interface %s.%s", ifname, VTY_NEWLINE);
            cli_do_config_abort(status_txn);
            return CMD_SUCCESS;
        }

        vlan_row = ovsrec_vlan_first(idl);
        if (NULL == vlan_row)
        {
            vty_out(vty, "VLAN %d not found for interface %s, aborting all the"
                         " VLAN's ", vlan_id, ifname);
            while (temp_to_display->link != NULL)
            {
                vty_out (vty, "%s, ", (temp_to_display->value));
                temp_to_display = temp_to_display->link;
            }
            vty_out (vty, "%s configurations.%s", (temp_to_display->value), VTY_NEWLINE);
            temp_to_display = NULL;
            cli_do_config_abort(status_txn);
            return CMD_SUCCESS;
        }

        OVSREC_VLAN_FOR_EACH(vlan_row, idl)
        {
            if (vlan_row->id == vlan_id)
            {
                found_vlan = 1;
                break;
            }
        }

        if (0 == found_vlan)
        {
            vty_out(vty, "VLAN %d not found for interface %s, aborting all the"
                         " VLAN's ", vlan_id, ifname);
            while (temp_to_display->link != NULL)
            {
                vty_out (vty, "%s, ", (temp_to_display->value));
                temp_to_display = temp_to_display->link;
            }
            vty_out (vty, "%s configurations.%s", (temp_to_display->value), VTY_NEWLINE);
            temp_to_display = NULL;
            cli_do_config_abort(status_txn);
            return CMD_SUCCESS;
        }

        if (strcmp(vlan_port_row->vlan_mode, OVSREC_PORT_VLAN_MODE_NATIVE_TAGGED) != 0 &&
                 strcmp(vlan_port_row->vlan_mode, OVSREC_PORT_VLAN_MODE_NATIVE_UNTAGGED) != 0)
        {
            ovsrec_port_set_vlan_mode(vlan_port_row, OVSREC_PORT_VLAN_MODE_NATIVE_UNTAGGED);
        }

        int64_t* trunks = NULL;
        for (i = 0; i < vlan_port_row->n_trunks; i++)
        {
            if (vlan_id == vlan_port_row->trunks[i])
            {
                vty_out(vty, "The VLAN %d is already allowed on the interface"
                             "%s.%s", vlan_id, ifname, VTY_NEWLINE);
                status = cli_do_config_finish(status_txn);
                if (status == TXN_SUCCESS || status == TXN_UNCHANGED)
                {
                    return CMD_SUCCESS;
                }
                else
                {
                    VLOG_DBG("Transaction failed to set allowed trunk VLAN %d. Function:%s, Line:%d", vlan_id, __func__, __LINE__);
                    vty_out(vty, OVSDB_INTF_VLAN_TRUNK_ALLOWED_ERROR, vlan_id, VTY_NEWLINE);
                    return CMD_SUCCESS;
                }
            }
        }

        trunks = xmalloc(sizeof *vlan_port_row->trunks * (vlan_port_row->n_trunks + 1));
        for (i = 0; i < vlan_port_row->n_trunks; i++)
        {
            trunks[i] = vlan_port_row->trunks[i];
        }
        trunks[vlan_port_row->n_trunks] = vlan_id;
        int trunk_count = vlan_port_row->n_trunks + 1;
        ovsrec_port_set_trunks(vlan_port_row, trunks, trunk_count);

        list = list->link;
        free(trunks);
    }
    status = cli_do_config_finish(status_txn);

    temp_to_free = cmd_free_memory_range_list(temp_to_free);

    if (status == TXN_SUCCESS || status == TXN_UNCHANGED)
    {
        return CMD_SUCCESS;
    }
    else
    {
        VLOG_DBG("Transaction failed to set allowed trunk VLAN %d. Function:%s, Line:%d", vlan_id, __func__, __LINE__);
        vty_out(vty, OVSDB_INTF_VLAN_TRUNK_ALLOWED_ERROR, vlan_id, VTY_NEWLINE);
        return CMD_SUCCESS;
    }
}

DEFUN(cli_intf_no_vlan_trunk_allowed,
    cli_intf_no_vlan_trunk_allowed_cmd,
    "no vlan trunk allowed <1-4094>",
    NO_STR
    VLAN_STR
    TRUNK_STR
    "Allowed vlans on the trunk port\n"
    "VLAN identifier\n")
{
    const struct ovsrec_port *port_row = NULL;
    const struct ovsrec_port *vlan_port_row = NULL;
    const struct ovsrec_interface *intf_row = NULL;
    struct ovsdb_idl_txn *status_txn = cli_do_config_start();
    enum ovsdb_idl_txn_status status;
    int vlan_id = atoi((char *) argv[0]);
    int i = 0, n = 0;
    bool is_vlan_found = false;
    char *ifname = (char *) vty->index;
    int64_t* trunks = NULL;
    int trunk_count = 0;

    if (NULL == status_txn)
    {
        VLOG_ERR("Failed to create transaction. Function:%s, Line:%d", __func__, __LINE__);
        cli_do_config_abort(status_txn);
        vty_out(vty, "Failed to remove trunk VLAN%s", VTY_NEWLINE);
        return CMD_SUCCESS;
    }


    OVSREC_INTERFACE_FOR_EACH(intf_row, idl)
    {
        if (strcmp(intf_row->name, ifname) == 0)
        {
            break;
        }
    }

    port_row = ovsrec_port_first(idl);
    if (NULL == port_row)
    {
        cli_do_config_abort(status_txn);
        return CMD_SUCCESS;
    }
    else
    {
        OVSREC_PORT_FOR_EACH(port_row, idl)
        {
            for (i = 0; i < port_row->n_interfaces; i++)
            {
                if (port_row->interfaces[i] == intf_row)
                {
                    if (strcmp(port_row->name, ifname) != 0)
                    {
                        cli_do_config_abort(status_txn);
                        return CMD_SUCCESS;
                    }
                    else
                    {
                        vlan_port_row = port_row;
                        break;
                    }
                }
            }
        }
    }

    if (NULL == vlan_port_row)
    {
        cli_do_config_abort(status_txn);
        return CMD_SUCCESS;
    }

    if (!check_iface_in_bridge(ifname))
    {
        vty_out(vty, "Failed to remove trunk VLAN. Disable routing on the interface.%s", VTY_NEWLINE);
        cli_do_config_abort(status_txn);
        return CMD_SUCCESS;
    }

    if (vlan_port_row->vlan_mode != NULL &&
        strcmp(vlan_port_row->vlan_mode, OVSREC_PORT_VLAN_MODE_TRUNK) != 0 &&
        strcmp(vlan_port_row->vlan_mode, OVSREC_PORT_VLAN_MODE_NATIVE_TAGGED) != 0 &&
        strcmp(vlan_port_row->vlan_mode, OVSREC_PORT_VLAN_MODE_NATIVE_UNTAGGED) != 0)
    {
        vty_out(vty, "The interface is not in trunk mode.%s", VTY_NEWLINE);
        cli_do_config_abort(status_txn);
        return CMD_SUCCESS;
    }

    trunk_count = vlan_port_row->n_trunks;
    for (i = 0; i < vlan_port_row->n_trunks; i++)
    {
        if (vlan_id == vlan_port_row->trunks[i])
        {
            is_vlan_found = true;
            trunks = xmalloc(sizeof *vlan_port_row->trunks * (vlan_port_row->n_trunks - 1));

            for (i = n = 0; i < vlan_port_row->n_trunks; i++)
            {
                if (vlan_id != vlan_port_row->trunks[i])
                {
                    trunks[n++] = vlan_port_row->trunks[i];
                }
            }
            trunk_count = vlan_port_row->n_trunks - 1;
            ovsrec_port_set_trunks(vlan_port_row, trunks, trunk_count);
            free(trunks);
            break;
        }
    }

    if (is_vlan_found == false)
    {
        cli_do_config_abort(status_txn);
        return CMD_SUCCESS;
    }

    if (vlan_port_row->vlan_mode != NULL &&
        strcmp(vlan_port_row->vlan_mode, OVSREC_PORT_VLAN_MODE_TRUNK) == 0)
    {
        if (0 == trunk_count)
        {
            trunks = NULL;
            ovsrec_port_set_vlan_mode(vlan_port_row, OVSREC_PORT_VLAN_MODE_ACCESS);
            ovsrec_port_set_trunks(vlan_port_row, trunks, trunk_count);

            int64_t* tag = xmalloc(sizeof *port_row->tag);
            int tag_count = 1;

            tag[0] = DEFAULT_VLAN;
            ovsrec_port_set_tag(vlan_port_row, tag, tag_count);
            free(tag);

        }
    }

    status = cli_do_config_finish(status_txn);

    if (status == TXN_SUCCESS || status == TXN_UNCHANGED)
    {
        return CMD_SUCCESS;
    }
    else
    {
        VLOG_DBG("Transaction failed to remove trunk VLAN. Function:%s, Line:%d", __func__, __LINE__);
        vty_out(vty, OVSDB_INTF_VLAN_REMOVE_TRUNK_ALLOWED_ERROR, vlan_id, VTY_NEWLINE);
        return CMD_SUCCESS;
    }
}

DEFUN(cli_intf_vlan_trunk_native,
    cli_intf_vlan_trunk_native_cmd,
    "vlan trunk native <1-4094>",
    VLAN_STR
    TRUNK_STR
    "Native VLAN on the trunk port\n"
    "VLAN identifier\n")
{
    const struct ovsrec_port *port_row = NULL;
    const struct ovsrec_port *vlan_port_row = NULL;
    const struct ovsrec_interface *intf_row = NULL;
     const struct ovsrec_interface * tmp_row = NULL;
    const struct ovsrec_vlan *vlan_row = NULL;
    struct ovsdb_idl_txn *status_txn = cli_do_config_start();
    enum ovsdb_idl_txn_status status;
    int vlan_id = atoi((char *) argv[0]);
    int i = 0, found_vlan = 0;

    if (NULL == status_txn)
    {
        VLOG_ERR("Failed to create transaction. Function:%s, Line:%d", __func__, __LINE__);
        cli_do_config_abort(status_txn);
        vty_out(vty, OVSDB_INTF_VLAN_TRUNK_NATIVE_ERROR,vlan_id, VTY_NEWLINE);
        return CMD_SUCCESS;
    }

     /* Check for internal vlan use. */
    OVSREC_INTERFACE_FOR_EACH(tmp_row, idl) {
        if (check_internal_vlan(vlan_id) == 0)
        {
            vty_out(vty, "Error : Vlan ID-%d is an internal vlan.%s",vlan_id, VTY_NEWLINE);
            cli_do_config_abort(status_txn);
            return CMD_SUCCESS;
        }
    }

    char *ifname = (char *) vty->index;

    OVSREC_INTERFACE_FOR_EACH(intf_row, idl)
    {
        if (strcmp(intf_row->name, ifname) == 0)
        {
            break;
        }
    }

    port_row = ovsrec_port_first(idl);
    if (port_row == NULL)
    {
        vlan_port_row = port_check_and_add(ifname, true, true, status_txn);
    }
    else
    {
        OVSREC_PORT_FOR_EACH(port_row, idl)
        {
            for (i = 0; i < port_row->n_interfaces; i++)
            {
                if (port_row->interfaces[i] == intf_row)
                {
                    if (strcmp(port_row->name, ifname) != 0)
                    {
                        vty_out(vty, "Can't configure VLAN, interface is part of LAG %s.%s", port_row->name, VTY_NEWLINE);
                        cli_do_config_abort(status_txn);
                        return CMD_SUCCESS;
                    }
                    else
                    {
                        vlan_port_row = port_row;
                        break;
                    }
                }
            }
        }
    }

    if (NULL == vlan_port_row)
    {
        vlan_port_row = port_check_and_add(ifname, true, true, status_txn);
    }

    if (!check_iface_in_bridge(ifname))
    {
        vty_out(vty, "Failed to add native vlan. Disable routing on the interface.%s", VTY_NEWLINE);
        cli_do_config_abort(status_txn);
        return CMD_SUCCESS;
    }

    vlan_row = ovsrec_vlan_first(idl);
    if (NULL == vlan_row)
    {
        vty_out(vty, "VLAN %d not found%s", vlan_id, VTY_NEWLINE);
        cli_do_config_abort(status_txn);
        return CMD_SUCCESS;
    }

    OVSREC_VLAN_FOR_EACH(vlan_row, idl)
    {
        if (vlan_row->id == vlan_id)
        {
            found_vlan = 1;
            break;
        }
    }

    if (found_vlan == 0)
    {
        vty_out(vty, "VLAN %d not found%s", vlan_id, VTY_NEWLINE);
        cli_do_config_abort(status_txn);
        return CMD_SUCCESS;
    }

    if (NULL == vlan_port_row->vlan_mode)
    {
        ovsrec_port_set_vlan_mode(vlan_port_row, OVSREC_PORT_VLAN_MODE_NATIVE_UNTAGGED);
    }
    else if (strcmp(vlan_port_row->vlan_mode, OVSREC_PORT_VLAN_MODE_NATIVE_TAGGED) != 0 &&
        strcmp(vlan_port_row->vlan_mode, OVSREC_PORT_VLAN_MODE_NATIVE_UNTAGGED) != 0)
    {
        ovsrec_port_set_vlan_mode(vlan_port_row, OVSREC_PORT_VLAN_MODE_NATIVE_UNTAGGED);
    }

    int64_t* tag = NULL;
    tag = xmalloc(sizeof *vlan_port_row->tag);
    tag[0] = vlan_id;
    int tag_count = 1;
    ovsrec_port_set_tag(vlan_port_row, tag, tag_count);

    status = cli_do_config_finish(status_txn);
    free(tag);

    if (status == TXN_SUCCESS || status == TXN_UNCHANGED)
    {
        return CMD_SUCCESS;
    }
    else
    {
        VLOG_DBG("Transaction failed to set native vlan %d. Function:%s, Line:%d", vlan_id, __func__, __LINE__);
        vty_out(vty, OVSDB_INTF_VLAN_TRUNK_NATIVE_ERROR, vlan_id, VTY_NEWLINE);
        return CMD_SUCCESS;
    }
}

DEFUN(cli_intf_no_vlan_trunk_native,
    cli_intf_no_vlan_trunk_native_cmd,
    "no vlan trunk native [<1-4094>]",
    NO_STR
    VLAN_STR
    TRUNK_STR
    "Native VLAN on the trunk port\n"
    "VLAN identifier\n")
{
    const struct ovsrec_port *port_row = NULL;
    const struct ovsrec_port* vlan_port_row = NULL;
    const struct ovsrec_interface *intf_row = NULL;
    struct ovsdb_idl_txn *status_txn = cli_do_config_start();
    enum ovsdb_idl_txn_status status;
    int i = 0;
    int vlan_id = 0;
    if(argc > 0 && argv[0] != NULL)
    {
        vlan_id = atoi((char *) argv[0]);
    }

    if (NULL == status_txn)
    {
        VLOG_ERR("Failed to create transaction. Function:%s, Line:%d", __func__, __LINE__);
        cli_do_config_abort(status_txn);
        vty_out(vty, OVSDB_INTF_VLAN_REMOVE_TRUNK_NATIVE_ERROR, VTY_NEWLINE);
        return CMD_SUCCESS;
    }

    char *ifname = (char *) vty->index;

    OVSREC_INTERFACE_FOR_EACH(intf_row, idl)
    {
        if (strcmp(intf_row->name, ifname) == 0)
        {
            break;
        }
    }

    port_row = ovsrec_port_first(idl);
    if (port_row == NULL)
    {
        vlan_port_row = port_check_and_add(ifname, true, true, status_txn);
    }
    else
    {
        OVSREC_PORT_FOR_EACH(port_row, idl)
        {
            for (i = 0; i < port_row->n_interfaces; i++)
            {
                if (port_row->interfaces[i] == intf_row)
                {
                    if (strcmp(port_row->name, ifname) != 0)
                    {
                        vty_out(vty, "Can't configure VLAN, interface is part of LAG %s.%s", port_row->name, VTY_NEWLINE);
                        cli_do_config_abort(status_txn);
                        return CMD_SUCCESS;
                    }
                    else
                    {
                        vlan_port_row = port_row;
                        break;
                    }
                }
            }
        }
    }

    if (NULL == vlan_port_row)
    {
        vlan_port_row = port_check_and_add(ifname, true, true, status_txn);
    }

    if (!check_iface_in_bridge(ifname))
    {
        vty_out(vty, "Failed to remove native VLAN. Disable routing on the interface.%s", VTY_NEWLINE);
        cli_do_config_abort(status_txn);
        return CMD_SUCCESS;
    }

    if ((NULL != vlan_port_row) && vlan_port_row->vlan_mode != NULL &&
        strcmp(vlan_port_row->vlan_mode, OVSREC_PORT_VLAN_MODE_NATIVE_TAGGED) != 0 &&
        strcmp(vlan_port_row->vlan_mode, OVSREC_PORT_VLAN_MODE_NATIVE_UNTAGGED) != 0)
    {
        vty_out(vty, "The interface is not in native mode.%s", VTY_NEWLINE);
        cli_do_config_abort(status_txn);
        return CMD_SUCCESS;
    }


    if (vlan_id != 0 && vlan_port_row->tag[0] != vlan_id)
    {
        vty_out(vty, "VLAN %d is not the native vlan in this interface.%s",
                vlan_id, VTY_NEWLINE);
        cli_do_config_abort(status_txn);
        return CMD_SUCCESS;
    }


    int64_t* trunks = NULL;
    int64_t* tag = NULL;
    int trunk_count = 0;
    int tag_count = 1;
    tag = xmalloc(sizeof *vlan_port_row->tag);
    trunk_count = vlan_port_row->n_trunks;
    tag[0] = DEFAULT_VLAN;
    ovsrec_port_set_tag(vlan_port_row, tag, tag_count);
    if (trunk_count)
    {
        ovsrec_port_set_vlan_mode(vlan_port_row, OVSREC_PORT_VLAN_MODE_TRUNK);
    }
    else
    {
        ovsrec_port_set_vlan_mode(vlan_port_row, OVSREC_PORT_VLAN_MODE_ACCESS);
        ovsrec_port_set_trunks(vlan_port_row, trunks, trunk_count);
    }
    status = cli_do_config_finish(status_txn);
    free(tag);

    if (status == TXN_SUCCESS || status == TXN_UNCHANGED)
    {
        return CMD_SUCCESS;
    }
    else
    {
        VLOG_DBG("Transaction failed to remove native VLAN. Function:%s, Line:%d", __func__, __LINE__);
        vty_out(vty, OVSDB_INTF_VLAN_REMOVE_TRUNK_NATIVE_ERROR, VTY_NEWLINE);
        return CMD_SUCCESS;
    }
    free(tag);
}

DEFUN(cli_intf_vlan_trunk_native_tag,
    cli_intf_vlan_trunk_native_tag_cmd,
    "vlan trunk native tag",
    VLAN_STR
    TRUNK_STR
    "Native VLAN on the trunk port\n"
    "Tag configuration on the trunk port\n")
{
    const struct ovsrec_port *port_row = NULL;
    const struct ovsrec_port *vlan_port_row = NULL;
    const struct ovsrec_interface *intf_row = NULL;
    struct ovsdb_idl_txn *status_txn = cli_do_config_start();
    enum ovsdb_idl_txn_status status;
    int i = 0;

    if (NULL == status_txn)
    {
        VLOG_ERR("Failed to create transaction. Function:%s, Line:%d", __func__, __LINE__);
        cli_do_config_abort(status_txn);
        vty_out(vty, OVSDB_INTF_VLAN_TRUNK_NATIVE_TAG_ERROR, VTY_NEWLINE);
        return CMD_SUCCESS;
    }

    char *ifname = (char *) vty->index;

    OVSREC_INTERFACE_FOR_EACH(intf_row, idl)
    {
        if (strcmp(intf_row->name, ifname) == 0)
        {
            break;
        }
    }

    port_row = ovsrec_port_first(idl);
    if (port_row == NULL)
    {
        vlan_port_row = port_check_and_add(ifname, true, true, status_txn);
    }
    else
    {
        OVSREC_PORT_FOR_EACH(port_row, idl)
        {
            for (i = 0; i < port_row->n_interfaces; i++)
            {
                if (port_row->interfaces[i] == intf_row)
                {
                    if (strcmp(port_row->name, ifname) != 0)
                    {
                        vty_out(vty, "Can't configure VLAN, interface is part of LAG %s.%s", port_row->name, VTY_NEWLINE);
                        cli_do_config_abort(status_txn);
                        return CMD_SUCCESS;
                    }
                    else
                    {
                        vlan_port_row = port_row;
                        break;
                    }
                }
            }
        }
    }

    if (vlan_port_row == NULL)
    {
        vlan_port_row = port_check_and_add(ifname, true, true, status_txn);
    }

    if (!check_iface_in_bridge(ifname))
    {
        vty_out(vty, "Failed to set native VLAN tagging. Disable routing on the interface.%s", VTY_NEWLINE);
        cli_do_config_abort(status_txn);
        return CMD_SUCCESS;
    }

    if (vlan_port_row->vlan_mode != NULL &&
        strcmp(vlan_port_row->vlan_mode, OVSREC_PORT_VLAN_MODE_ACCESS) == 0)
    {
        vty_out(vty, "The interface is in access mode.%s", VTY_NEWLINE);
        cli_do_config_abort(status_txn);
        return CMD_SUCCESS;
    }

    ovsrec_port_set_vlan_mode(vlan_port_row, OVSREC_PORT_VLAN_MODE_NATIVE_TAGGED);

    status = cli_do_config_finish(status_txn);

    if (status == TXN_SUCCESS || status == TXN_UNCHANGED)
    {
        return CMD_SUCCESS;
    }
    else
    {
        VLOG_DBG("Transaction failed to set native VLAN tagging. Function:%s, Line:%d", __func__, __LINE__);
        vty_out(vty, OVSDB_INTF_VLAN_TRUNK_NATIVE_TAG_ERROR, VTY_NEWLINE);
        return CMD_SUCCESS;
    }
}

DEFUN(cli_intf_no_vlan_trunk_native_tag,
    cli_intf_no_vlan_trunk_native_tag_cmd,
    "no vlan trunk native tag",
    NO_STR
    VLAN_STR
    TRUNK_STR
    "Native VLAN on the trunk port\n"
    "VLAN identifier\n")
{
    const struct ovsrec_port *port_row = NULL;
    const struct ovsrec_port *vlan_port_row = NULL;
    const struct ovsrec_interface *intf_row = NULL;
    struct ovsdb_idl_txn *status_txn = cli_do_config_start();
    enum ovsdb_idl_txn_status status;
    int i = 0;

    if (NULL == status_txn)
    {
        VLOG_ERR("Failed to create transaction. Function:%s, Line:%d", __func__, __LINE__);
        cli_do_config_abort(status_txn);
        vty_out(vty, OVSDB_INTF_VLAN_REMOVE_TRUNK_NATIVE_TAG_ERROR, VTY_NEWLINE);
        return CMD_SUCCESS;
    }

    char *ifname = (char *) vty->index;

    OVSREC_INTERFACE_FOR_EACH(intf_row, idl)
    {
        if (strcmp(intf_row->name, ifname) == 0)
        {
            break;
        }
    }

    port_row = ovsrec_port_first(idl);
    if (port_row == NULL)
    {
        vlan_port_row = port_check_and_add(ifname, true, true, status_txn);
    }
    else
    {
        OVSREC_PORT_FOR_EACH(port_row, idl)
        {
            for (i = 0; i < port_row->n_interfaces; i++)
            {
                if (port_row->interfaces[i] == intf_row)
                {
                    if (strcmp(port_row->name, ifname) != 0)
                    {
                        vty_out(vty, "Can't configure VLAN, interface is part of LAG %s.%s", port_row->name, VTY_NEWLINE);
                        cli_do_config_abort(status_txn);
                        return CMD_SUCCESS;
                    }
                    else
                    {
                        vlan_port_row = port_row;
                        break;
                    }
                }
            }
        }
    }

    if (vlan_port_row == NULL)
    {
        vlan_port_row = port_check_and_add(ifname, true, true, status_txn);
    }

    if (!check_iface_in_bridge(ifname))
    {
        vty_out(vty, "Failed to remove native VLAN tagging. Disable routing on the interface.%s", VTY_NEWLINE);
        cli_do_config_abort(status_txn);
        return CMD_SUCCESS;
    }

    if (vlan_port_row->vlan_mode != NULL &&
        strcmp(vlan_port_row->vlan_mode, OVSREC_PORT_VLAN_MODE_NATIVE_TAGGED) != 0)
    {
        vty_out(vty, "The interface is not in native-tagged mode.%s", VTY_NEWLINE);
        cli_do_config_abort(status_txn);
        return CMD_SUCCESS;
    }

    ovsrec_port_set_vlan_mode(vlan_port_row, OVSREC_PORT_VLAN_MODE_NATIVE_UNTAGGED);
    status = cli_do_config_finish(status_txn);

    if (status == TXN_SUCCESS || status == TXN_UNCHANGED)
    {
        return CMD_SUCCESS;
    }
    else
    {
        VLOG_DBG("Transaction failed to remove native VLAN tagging. Function:%s, Line:%d", __func__, __LINE__);
        vty_out(vty, OVSDB_INTF_VLAN_REMOVE_TRUNK_NATIVE_TAG_ERROR, VTY_NEWLINE);
        return CMD_SUCCESS;
    }
}

DEFUN(cli_lag_vlan_access,
    cli_lag_vlan_access_cmd,
    "vlan access <1-4094>",
    VLAN_STR
    "Access Configuration\n"
    "VLAN identifier\n")
{
    const struct ovsrec_port *port_row = NULL;
    const struct ovsrec_port *vlan_port_row = NULL;
    const struct ovsrec_vlan *vlan_row = NULL;
    struct ovsdb_idl_txn *status_txn = cli_do_config_start();
    enum ovsdb_idl_txn_status status;
    int vlan_id = atoi((char *) argv[0]);
    int found_vlan = 0;

    if (NULL == status_txn)
    {
        VLOG_ERR("Failed to create transaction. Function:%s, Line:%d", __func__, __LINE__);
        cli_do_config_abort(status_txn);
        vty_out(vty, OVSDB_INTF_VLAN_ACCESS_ERROR,vlan_id, VTY_NEWLINE);
        return CMD_SUCCESS;
    }

    char *lagname = (char *) vty->index;
    if (!check_port_in_bridge(lagname))
    {
        vty_out(vty, "Failed to set access VLAN. Disable routing on the LAG.%s", VTY_NEWLINE);
        cli_do_config_abort(status_txn);
        return CMD_SUCCESS;
    }

    vlan_row = ovsrec_vlan_first(idl);
    if (vlan_row == NULL)
    {
        vty_out(vty, "VLAN %d not found%s", vlan_id, VTY_NEWLINE);
        cli_do_config_abort(status_txn);
        return CMD_SUCCESS;
    }

    OVSREC_VLAN_FOR_EACH(vlan_row, idl)
    {
        if (vlan_row->id == vlan_id)
        {
            found_vlan = 1;
            break;
        }
    }

    if (found_vlan == 0)
    {
        vty_out(vty, "VLAN %d not found%s", vlan_id, VTY_NEWLINE);
        cli_do_config_abort(status_txn);
        return CMD_SUCCESS;
    }

    OVSREC_PORT_FOR_EACH(port_row, idl)
    {
        if (strcmp(port_row->name, lagname) == 0)
        {
            vlan_port_row = port_row;
            break;
        }
    }

    ovsrec_port_set_vlan_mode(vlan_port_row, OVSREC_PORT_VLAN_MODE_ACCESS);
    int64_t* trunks = NULL;
    int trunk_count = 0;
    ovsrec_port_set_trunks(vlan_port_row, trunks, trunk_count);
    int64_t* tag = NULL;
    tag = xmalloc(sizeof *vlan_port_row->tag);
    tag[0] = vlan_id;
    int tag_count = 1;
    ovsrec_port_set_tag(vlan_port_row, tag, tag_count);

    status = cli_do_config_finish(status_txn);
    free(tag);

    if (status == TXN_SUCCESS || status == TXN_UNCHANGED)
    {
        return CMD_SUCCESS;
    }
    else
    {
        VLOG_DBG("Transaction failed to set access VLAN %d. Function:%s, Line:%d", vlan_id, __func__, __LINE__);
        vty_out(vty, OVSDB_INTF_VLAN_ACCESS_ERROR, vlan_id, VTY_NEWLINE);
        return CMD_SUCCESS;
    }
}

DEFUN(cli_lag_no_vlan_access,
    cli_lag_no_vlan_access_cmd,
    "no vlan access [<2-4094>]",
    NO_STR
    VLAN_STR
    "Access configuration\n"
    "VLAN identifier\n")
{
    const struct ovsrec_port *port_row = NULL;
    const struct ovsrec_port *vlan_port_row = NULL;
    struct ovsdb_idl_txn *status_txn = cli_do_config_start();
    enum ovsdb_idl_txn_status status;

    if (NULL == status_txn)
    {
        VLOG_ERR("Failed to create transaction. Function:%s, Line:%d", __func__, __LINE__);
        cli_do_config_abort(status_txn);
        vty_out(vty, OVSDB_INTF_VLAN_REMOVE_ACCESS_ERROR, VTY_NEWLINE);
        return CMD_SUCCESS;
    }

    char *lagname = (char *) vty->index;
    if (!check_port_in_bridge(lagname))
    {
        vty_out(vty, "Failed to remove access VLAN. Disable routing on the LAG.%s", VTY_NEWLINE);
        cli_do_config_abort(status_txn);
        return CMD_SUCCESS;
    }

    OVSREC_PORT_FOR_EACH(port_row, idl)
    {
        if (strcmp(port_row->name, lagname) == 0)
        {
            vlan_port_row = port_row;
            break;
        }
    }

    if(vlan_port_row == NULL)
    {
        vty_out(vty, "Failed to find port entry.%s", VTY_NEWLINE);
        cli_do_config_abort(status_txn);
        return CMD_SUCCESS;
    }

    if (vlan_port_row->vlan_mode != NULL &&
        strcmp(vlan_port_row->vlan_mode, OVSREC_PORT_VLAN_MODE_ACCESS) != 0)
    {
        vty_out(vty, "The LAG is not in access mode%s", VTY_NEWLINE);
        cli_do_config_abort(status_txn);
        return CMD_SUCCESS;
    }

    ovsrec_port_set_vlan_mode(vlan_port_row, NULL);
    int64_t* trunks = NULL;
    int trunk_count = 0;
    ovsrec_port_set_trunks(vlan_port_row, trunks, trunk_count);
    int64_t* tag = xmalloc(sizeof *port_row->tag);
    int tag_count = 1;

    tag[0] = DEFAULT_VLAN;
    ovsrec_port_set_tag(vlan_port_row, tag, tag_count);

    status = cli_do_config_finish(status_txn);
    free(tag);

    if (status == TXN_SUCCESS || status == TXN_UNCHANGED)
    {
        return CMD_SUCCESS;
    }
    else
    {
        VLOG_DBG("Transaction failed to remove access VLAN. Function:%s, Line:%d", __func__, __LINE__);
        vty_out(vty, OVSDB_INTF_VLAN_REMOVE_ACCESS_ERROR, VTY_NEWLINE);
        return CMD_SUCCESS;
    }
}

DEFUN(cli_lag_vlan_trunk_allowed,
    cli_lag_vlan_trunk_allowed_cmd,
    "vlan trunk allowed <1-4094>",
    VLAN_STR
    TRUNK_STR
    "Allowed vlans on the trunk port\n"
    "VLAN identifier\n")
{
    const struct ovsrec_port *port_row = NULL;
    const struct ovsrec_port *vlan_port_row = NULL;
    const struct ovsrec_vlan *vlan_row = NULL;
    struct ovsdb_idl_txn *status_txn = cli_do_config_start();
    enum ovsdb_idl_txn_status status;
    int vlan_id = atoi((char *) argv[0]);
    int i = 0, found_vlan = 0;

    if (NULL == status_txn)
    {
        VLOG_ERR("Failed to create transaction. Function:%s, Line:%d", __func__, __LINE__);
        cli_do_config_abort(status_txn);
        vty_out(vty, OVSDB_INTF_VLAN_TRUNK_ALLOWED_ERROR, vlan_id,VTY_NEWLINE);
        return CMD_SUCCESS;
    }

    char *lagname = (char *) vty->index;
    if (!check_port_in_bridge(lagname))
    {
        vty_out(vty, "Failed to remove access VLAN. Disable routing on the LAG.%s", VTY_NEWLINE);
        cli_do_config_abort(status_txn);
        return CMD_SUCCESS;
    }

    vlan_row = ovsrec_vlan_first(idl);
    if (vlan_row == NULL)
    {
        vty_out(vty, "VLAN %d not found%s", vlan_id, VTY_NEWLINE);
        cli_do_config_abort(status_txn);
        return CMD_SUCCESS;
    }

    OVSREC_VLAN_FOR_EACH(vlan_row, idl)
    {
        if (vlan_row->id == vlan_id)
        {
            found_vlan = 1;
            break;
        }
    }

    if (found_vlan == 0)
    {
        vty_out(vty, "VLAN %d not found%s", vlan_id, VTY_NEWLINE);
        cli_do_config_abort(status_txn);
        return CMD_SUCCESS;
    }

    OVSREC_PORT_FOR_EACH(port_row, idl)
    {
        if (strcmp(port_row->name, lagname) == 0)
        {
            vlan_port_row = port_row;
            break;
        }
    }

    if (vlan_port_row->vlan_mode == NULL)
    {
        ovsrec_port_set_vlan_mode(vlan_port_row, OVSREC_PORT_VLAN_MODE_TRUNK);
    }
    else if (strcmp(vlan_port_row->vlan_mode, OVSREC_PORT_VLAN_MODE_NATIVE_TAGGED) != 0 &&
        strcmp(vlan_port_row->vlan_mode, OVSREC_PORT_VLAN_MODE_NATIVE_UNTAGGED) != 0)
    {
        ovsrec_port_set_vlan_mode(vlan_port_row, OVSREC_PORT_VLAN_MODE_TRUNK);
    }

    int64_t* trunks = NULL;
    for (i = 0; i < vlan_port_row->n_trunks; i++)
    {
        if (vlan_id == vlan_port_row->trunks[i])
        {
            vty_out(vty, "The VLAN is already allowed on the LAG.%s", VTY_NEWLINE);
            status = cli_do_config_finish(status_txn);
            if (status == TXN_SUCCESS || status == TXN_UNCHANGED)
            {
                return CMD_SUCCESS;
            }
            else
            {
                VLOG_DBG("Transaction failed to set allowed trunk VLAN %d. Function:%s, Line:%d", vlan_id, __func__, __LINE__);
                vty_out(vty, OVSDB_INTF_VLAN_TRUNK_ALLOWED_ERROR, vlan_id, VTY_NEWLINE);
                return CMD_SUCCESS;
            }
        }
    }

    trunks = xmalloc(sizeof *vlan_port_row->trunks * (vlan_port_row->n_trunks + 1));
    for (i = 0; i < vlan_port_row->n_trunks; i++)
    {
        trunks[i] = vlan_port_row->trunks[i];
    }
    trunks[vlan_port_row->n_trunks] = vlan_id;
    int trunk_count = vlan_port_row->n_trunks + 1;
    ovsrec_port_set_trunks(vlan_port_row, trunks, trunk_count);

    status = cli_do_config_finish(status_txn);
    free(trunks);

    if (status == TXN_SUCCESS || status == TXN_UNCHANGED)
    {
        return CMD_SUCCESS;
    }
    else
    {
        VLOG_DBG("Transaction failed to set allowed trunk VLAN %d. Function:%s, Line:%d", vlan_id, __func__, __LINE__);
        vty_out(vty, OVSDB_INTF_VLAN_TRUNK_ALLOWED_ERROR, vlan_id, VTY_NEWLINE);
        return CMD_SUCCESS;
    }
}

DEFUN(cli_lag_no_vlan_trunk_allowed,
    cli_lag_no_vlan_trunk_allowed_cmd,
    "no vlan trunk allowed <1-4094>",
    NO_STR
    VLAN_STR
    TRUNK_STR
    "Allowed vlans on the trunk port\n"
    "VLAN identifier\n")
{
    const struct ovsrec_port *port_row = NULL;
    const struct ovsrec_port *vlan_port_row = NULL;
    struct ovsdb_idl_txn *status_txn = cli_do_config_start();
    enum ovsdb_idl_txn_status status;
    int vlan_id = atoi((char *) argv[0]);
    int i = 0, n = 0;

    if (NULL == status_txn)
    {
        VLOG_ERR("Failed to create transaction. Function:%s, Line:%d", __func__, __LINE__);
        cli_do_config_abort(status_txn);
        vty_out(vty, OVSDB_INTF_VLAN_REMOVE_TRUNK_ALLOWED_ERROR,vlan_id, VTY_NEWLINE);
        return CMD_SUCCESS;
    }

    char *lagname = (char *) vty->index;
    if (!check_port_in_bridge(lagname))
    {
        vty_out(vty, "Failed to remove trunk VLAN. Disable routing on the LAG.%s", VTY_NEWLINE);
        cli_do_config_abort(status_txn);
        return CMD_SUCCESS;
    }

    OVSREC_PORT_FOR_EACH(port_row, idl)
    {
        if (strcmp(port_row->name, lagname) == 0)
        {
            vlan_port_row = port_row;
            break;
        }
    }

    if(vlan_port_row == NULL)
    {
        vty_out(vty, "Failed to find port entry.%s", VTY_NEWLINE);
        cli_do_config_abort(status_txn);
        return CMD_SUCCESS;
    }

    if (vlan_port_row->vlan_mode != NULL &&
        strcmp(vlan_port_row->vlan_mode, OVSREC_PORT_VLAN_MODE_TRUNK) != 0 &&
        strcmp(vlan_port_row->vlan_mode, OVSREC_PORT_VLAN_MODE_NATIVE_TAGGED) != 0 &&
        strcmp(vlan_port_row->vlan_mode, OVSREC_PORT_VLAN_MODE_NATIVE_UNTAGGED) != 0)
    {
        vty_out(vty, "The LAG is not in trunk mode.%s", VTY_NEWLINE);
        cli_do_config_abort(status_txn);
        return CMD_SUCCESS;
    }

    int64_t* trunks = NULL;
    int trunk_count = vlan_port_row->n_trunks;
    for (i = 0; i < vlan_port_row->n_trunks; i++)
    {
        if (vlan_id == vlan_port_row->trunks[i])
        {
            trunks = xmalloc(sizeof *vlan_port_row->trunks * (vlan_port_row->n_trunks - 1));
            for (i = n = 0; i < vlan_port_row->n_trunks; i++)
            {
                if (vlan_id != vlan_port_row->trunks[i])
                {
                    trunks[n++] = vlan_port_row->trunks[i];
                }
            }
            trunk_count = vlan_port_row->n_trunks - 1;
            ovsrec_port_set_trunks(vlan_port_row, trunks, trunk_count);
            free(trunks);
            break;
        }
    }

    if (strcmp(vlan_port_row->vlan_mode, OVSREC_PORT_VLAN_MODE_TRUNK) == 0)
    {
        if (trunk_count == 0)
        {
            trunks = NULL;
            ovsrec_port_set_vlan_mode(vlan_port_row, OVSREC_PORT_VLAN_MODE_ACCESS);
            ovsrec_port_set_trunks(vlan_port_row, trunks, trunk_count);

            int64_t* tag = xmalloc(sizeof *port_row->tag);
            int tag_count = 1;

            tag[0] = DEFAULT_VLAN;
            ovsrec_port_set_tag(vlan_port_row, tag, tag_count);
            free(tag);
        }
    }

    status = cli_do_config_finish(status_txn);

    if (status == TXN_SUCCESS || status == TXN_UNCHANGED)
    {
        return CMD_SUCCESS;
    }
    else
    {
        VLOG_DBG("Transaction failed to remove trunk vlan. Function:%s, Line:%d", __func__, __LINE__);
        vty_out(vty, OVSDB_INTF_VLAN_REMOVE_TRUNK_ALLOWED_ERROR, vlan_id, VTY_NEWLINE);
        return CMD_SUCCESS;
    }
}

DEFUN(cli_lag_vlan_trunk_native,
    cli_lag_vlan_trunk_native_cmd,
    "vlan trunk native <1-4094>",
    VLAN_STR
    TRUNK_STR
    "Native VLAN on the trunk port\n"
    "VLAN identifier\n")
{
    const struct ovsrec_port *port_row = NULL;
    const struct ovsrec_port *vlan_port_row = NULL;
    const struct ovsrec_vlan *vlan_row = NULL;
    struct ovsdb_idl_txn *status_txn = cli_do_config_start();
    enum ovsdb_idl_txn_status status;
    int vlan_id = atoi((char *) argv[0]);
    int found_vlan = 0;

    if (NULL == status_txn)
    {
        VLOG_ERR("Failed to create transaction. Function:%s, Line:%d", __func__, __LINE__);
        cli_do_config_abort(status_txn);
        vty_out(vty, OVSDB_INTF_VLAN_TRUNK_NATIVE_ERROR, vlan_id, VTY_NEWLINE);
        return CMD_SUCCESS;
    }

    char *lagname = (char *) vty->index;
    if (!check_port_in_bridge(lagname))
    {
        vty_out(vty, "Failed to add native VLAN. Disable routing on the LAG.%s", VTY_NEWLINE);
        cli_do_config_abort(status_txn);
        return CMD_SUCCESS;
    }

    vlan_row = ovsrec_vlan_first(idl);
    if (vlan_row == NULL)
    {
        vty_out(vty, "VLAN %d not found%s", vlan_id, VTY_NEWLINE);
        cli_do_config_abort(status_txn);
        return CMD_SUCCESS;
    }

    OVSREC_VLAN_FOR_EACH(vlan_row, idl)
    {
        if (vlan_row->id == vlan_id)
        {
            found_vlan = 1;
            break;
        }
    }

    if (found_vlan == 0)
    {
        vty_out(vty, "VLAN %d not found%s", vlan_id, VTY_NEWLINE);
        cli_do_config_abort(status_txn);
        return CMD_SUCCESS;
    }

    OVSREC_PORT_FOR_EACH(port_row, idl)
    {
        if (strcmp(port_row->name, lagname) == 0)
        {
            vlan_port_row = port_row;
            break;
        }
    }

    if(vlan_port_row == NULL)
    {
        vty_out(vty, "Failed to find port entry.%s", VTY_NEWLINE);
        cli_do_config_abort(status_txn);
        return CMD_SUCCESS;
    }

    if (vlan_port_row->vlan_mode == NULL)
    {
        ovsrec_port_set_vlan_mode(vlan_port_row, OVSREC_PORT_VLAN_MODE_NATIVE_UNTAGGED);
    }
    else if (strcmp(vlan_port_row->vlan_mode, OVSREC_PORT_VLAN_MODE_NATIVE_TAGGED) != 0 &&
        strcmp(vlan_port_row->vlan_mode, OVSREC_PORT_VLAN_MODE_NATIVE_UNTAGGED) != 0)
    {
        ovsrec_port_set_vlan_mode(vlan_port_row, OVSREC_PORT_VLAN_MODE_NATIVE_UNTAGGED);
    }

    int64_t* tag = NULL;
    tag = xmalloc(sizeof *vlan_port_row->tag);
    tag[0] = vlan_id;
    int tag_count = 1;
    ovsrec_port_set_tag(vlan_port_row, tag, tag_count);

    status = cli_do_config_finish(status_txn);
    free(tag);

    if (status == TXN_SUCCESS || status == TXN_UNCHANGED)
    {
        return CMD_SUCCESS;
    }
    else
    {
        VLOG_DBG("Transaction failed to set native vlan %d. Function:%s, Line:%d", vlan_id, __func__, __LINE__);
        vty_out(vty, OVSDB_INTF_VLAN_TRUNK_NATIVE_ERROR, vlan_id, VTY_NEWLINE);
        return CMD_SUCCESS;
    }
}

DEFUN(cli_lag_no_vlan_trunk_native,
    cli_lag_no_vlan_trunk_native_cmd,
    "no vlan trunk native",
    NO_STR
    VLAN_STR
    TRUNK_STR
    "Native VLAN on the trunk port\n")
{
    const struct ovsrec_port *port_row = NULL;
    const struct ovsrec_port* vlan_port_row = NULL;
    struct ovsdb_idl_txn *status_txn = cli_do_config_start();
    enum ovsdb_idl_txn_status status;

    if (NULL == status_txn)
    {
        VLOG_ERR("Failed to create transaction. Function:%s, Line:%d", __func__, __LINE__);
        cli_do_config_abort(status_txn);
        vty_out(vty, OVSDB_INTF_VLAN_REMOVE_TRUNK_NATIVE_ERROR, VTY_NEWLINE);
        return CMD_SUCCESS;
    }

    char *lagname = (char *) vty->index;
    if (!check_port_in_bridge(lagname))
    {
        vty_out(vty, "Failed to remove native VLAN. Disable routing on the LAG.%s", VTY_NEWLINE);
        cli_do_config_abort(status_txn);
        return CMD_SUCCESS;
    }

    OVSREC_PORT_FOR_EACH(port_row, idl)
    {
        if (strcmp(port_row->name, lagname) == 0)
        {
            vlan_port_row = port_row;
            break;
        }
    }

    if (vlan_port_row->vlan_mode != NULL &&
        strcmp(vlan_port_row->vlan_mode, OVSREC_PORT_VLAN_MODE_NATIVE_TAGGED) != 0 &&
        strcmp(vlan_port_row->vlan_mode, OVSREC_PORT_VLAN_MODE_NATIVE_UNTAGGED) != 0)
    {
        vty_out(vty, "The LAG is not in native mode.%s", VTY_NEWLINE);
        cli_do_config_abort(status_txn);
        return CMD_SUCCESS;
    }

    int64_t* trunks = NULL;
    int tag_count = 1;
    int trunk_count = 0;
    int64_t* tag = xmalloc(sizeof *vlan_port_row->tag);
    tag[0] = DEFAULT_VLAN;
    ovsrec_port_set_tag(vlan_port_row, tag, tag_count);
    trunk_count = vlan_port_row->n_trunks;
    if (trunk_count)
    {
        ovsrec_port_set_vlan_mode(vlan_port_row, OVSREC_PORT_VLAN_MODE_TRUNK);
    }
    else
    {
        ovsrec_port_set_vlan_mode(vlan_port_row, OVSREC_PORT_VLAN_MODE_ACCESS);
        ovsrec_port_set_trunks(vlan_port_row, trunks, trunk_count);
    }
    status = cli_do_config_finish(status_txn);
    free(tag);

    if (status == TXN_SUCCESS || status == TXN_UNCHANGED)
    {
        return CMD_SUCCESS;
    }
    else
    {
        VLOG_DBG("Transaction failed to remove native VLAN. Function:%s, Line:%d", __func__, __LINE__);
        vty_out(vty, OVSDB_INTF_VLAN_REMOVE_TRUNK_NATIVE_ERROR, VTY_NEWLINE);
        return CMD_SUCCESS;
    }
    free(tag);
}

DEFUN(cli_lag_vlan_trunk_native_tag,
    cli_lag_vlan_trunk_native_tag_cmd,
    "vlan trunk native tag",
    VLAN_STR
    TRUNK_STR
    "Native VLAN on the trunk port\n"
    "Tag configuration on the trunk port\n")
{
    const struct ovsrec_port *port_row = NULL;
    const struct ovsrec_port *vlan_port_row = NULL;
    struct ovsdb_idl_txn *status_txn = cli_do_config_start();
    enum ovsdb_idl_txn_status status;

    if (NULL == status_txn)
    {
        VLOG_ERR("Failed to create transaction. Function:%s, Line:%d", __func__, __LINE__);
        cli_do_config_abort(status_txn);
        vty_out(vty, OVSDB_INTF_VLAN_TRUNK_NATIVE_TAG_ERROR, VTY_NEWLINE);
        return CMD_SUCCESS;
    }

    char *lagname = (char *) vty->index;
    if (!check_port_in_bridge(lagname))
    {
        vty_out(vty, "Failed to set native VLAN tagging. Disable routing on the LAG.%s", VTY_NEWLINE);
        cli_do_config_abort(status_txn);
        return CMD_SUCCESS;
    }

    OVSREC_PORT_FOR_EACH(port_row, idl)
    {
        if (strcmp(port_row->name, lagname) == 0)
        {
            vlan_port_row = port_row;
            break;
        }
    }

    if(vlan_port_row == NULL)
    {
        vty_out(vty, "Failed to find port entry.%s", VTY_NEWLINE);
        cli_do_config_abort(status_txn);
        return CMD_SUCCESS;
    }

    if (vlan_port_row->vlan_mode != NULL &&
        strcmp(vlan_port_row->vlan_mode, OVSREC_PORT_VLAN_MODE_ACCESS) == 0)
    {
        vty_out(vty, "The LAG is in access mode.%s", VTY_NEWLINE);
        cli_do_config_abort(status_txn);
        return CMD_SUCCESS;
    }

    ovsrec_port_set_vlan_mode(vlan_port_row, OVSREC_PORT_VLAN_MODE_NATIVE_TAGGED);

    status = cli_do_config_finish(status_txn);

    if (status == TXN_SUCCESS || status == TXN_UNCHANGED)
    {
        return CMD_SUCCESS;
    }
    else
    {
        VLOG_DBG("Transaction failed to set native VLAN tagging. Function:%s, Line:%d", __func__, __LINE__);
        vty_out(vty, OVSDB_INTF_VLAN_TRUNK_NATIVE_TAG_ERROR, VTY_NEWLINE);
        return CMD_SUCCESS;
    }
}

DEFUN(cli_lag_no_vlan_trunk_native_tag,
    cli_lag_no_vlan_trunk_native_tag_cmd,
    "no vlan trunk native tag",
    NO_STR
    VLAN_STR
    TRUNK_STR
    "Native VLAN on the trunk port\n"
    "Tag configuration on the trunk port\n")
{
    const struct ovsrec_port *port_row = NULL;
    const struct ovsrec_port *vlan_port_row = NULL;
    struct ovsdb_idl_txn *status_txn = cli_do_config_start();
    enum ovsdb_idl_txn_status status;

    if (NULL == status_txn)
    {
        VLOG_ERR("Failed to create transaction. Function:%s, Line:%d", __func__, __LINE__);
        cli_do_config_abort(status_txn);
        vty_out(vty, OVSDB_INTF_VLAN_REMOVE_TRUNK_NATIVE_TAG_ERROR, VTY_NEWLINE);
        return CMD_SUCCESS;
    }

    char *lagname = (char *) vty->index;
    if (!check_port_in_bridge(lagname))
    {
        vty_out(vty, "Failed to remove native VLAN tagging. Disable routing on the LAG.%s", VTY_NEWLINE);
        cli_do_config_abort(status_txn);
        return CMD_SUCCESS;
    }

    OVSREC_PORT_FOR_EACH(port_row, idl)
    {
        if (strcmp(port_row->name, lagname) == 0)
        {
            vlan_port_row = port_row;
            break;
        }
    }

    if (vlan_port_row == NULL)
    {
        vty_out(vty, "Failed to find port entry.%s", VTY_NEWLINE);
        cli_do_config_abort(status_txn);
        return CMD_SUCCESS;
    }

    if (vlan_port_row->vlan_mode != NULL &&
        strcmp(vlan_port_row->vlan_mode, OVSREC_PORT_VLAN_MODE_NATIVE_TAGGED) != 0)
    {
        vty_out(vty, "The LAG is not in native-tagged mode.%s", VTY_NEWLINE);
        cli_do_config_abort(status_txn);
        return CMD_SUCCESS;
    }

    ovsrec_port_set_vlan_mode(vlan_port_row, OVSREC_PORT_VLAN_MODE_NATIVE_UNTAGGED);
    status = cli_do_config_finish(status_txn);

    if (status == TXN_SUCCESS || status == TXN_UNCHANGED)
    {
        return CMD_SUCCESS;
    }
    else
    {
        VLOG_DBG("Transaction failed to remove native VLAN tagging. Function:%s, Line:%d", __func__, __LINE__);
        vty_out(vty, OVSDB_INTF_VLAN_REMOVE_TRUNK_NATIVE_TAG_ERROR, VTY_NEWLINE);
        return CMD_SUCCESS;
    }
}

DEFUN(cli_show_vlan_summary,
    cli_show_vlan_summary_cmd,
    "show vlan summary",
    SHOW_STR
    SHOW_VLAN_STR
    "The summary of VLANs\n")
{
    const struct ovsrec_vlan *vlan_row = NULL;
    int i = 0;

    vlan_row = ovsrec_vlan_first(idl);
    if (vlan_row == NULL)
    {
        vty_out(vty, "Number of existing VLANs: 0%s", VTY_NEWLINE);
        return CMD_SUCCESS;
    }

    OVSREC_VLAN_FOR_EACH(vlan_row, idl)
    {
        i++;
    }

    vty_out(vty, "Number of existing VLANs: %d%s", i, VTY_NEWLINE);
    return CMD_SUCCESS;
}

DEFUN(cli_show_vlan,
    cli_show_vlan_cmd,
    "show vlan",
    SHOW_STR
    SHOW_VLAN_STR)
{
    const struct ovsrec_vlan *vlan_row = NULL;
    const struct ovsrec_port *port_row = NULL;
    struct shash sorted_vlan_id;
    struct shash sorted_interfaces;
    const struct shash_node **nodes;
    const struct shash_node **ports;
    int idx, count, i;
    int port_count = 0;
    char *str;
    str = xmalloc(sizeof(char) * sizeof(long int));
<<<<<<< HEAD
    const char *l3_port = NULL;
=======
    const char *l3_port;
>>>>>>> 02f8592b

    vlan_row = ovsrec_vlan_first(idl);
    if (vlan_row == NULL)
    {
        vty_out(vty, "No vlan is configured%s", VTY_NEWLINE);
        free(str);
        return CMD_SUCCESS;
    }

    vty_out(vty, "%s", VTY_NEWLINE);
    vty_out(vty, "--------------------------------------------------------------------------------------%s", VTY_NEWLINE);
    vty_out(vty, "VLAN    Name            Status   Reason         Reserved       Interfaces%s", VTY_NEWLINE);
    vty_out(vty, "--------------------------------------------------------------------------------------%s", VTY_NEWLINE);

    shash_init(&sorted_vlan_id);

    OVSREC_VLAN_FOR_EACH(vlan_row, idl)
    {
        sprintf(str, "%ld", vlan_row->id);
        shash_add(&sorted_vlan_id, str, (void *)vlan_row);
    }

    OVSREC_PORT_FOR_EACH(port_row, idl)
    {
        if(port_row->tag != 0 || port_row->n_trunks != 0)
            port_count++;
    }

    nodes = sort_vlan_id(&sorted_vlan_id);
    count = shash_count(&sorted_vlan_id);
    for (idx = 0; idx < count; idx++)
    {
        shash_init(&sorted_interfaces);
        vlan_row = (const struct ovsrec_vlan *)nodes[idx]->data;
        struct ovsrec_port **port_nodes = NULL;
        int n = 0;
        char vlan_id[5] = { 0 };
        snprintf(vlan_id, 5, "%ld", vlan_row->id);
        vty_out(vty, "%-8s", vlan_id);
        vty_out(vty, "%-16s", vlan_row->name);
        vty_out(vty, "%-9s", vlan_row->oper_state);
        vty_out(vty, "%-15s", vlan_row->oper_state_reason);
        if(!smap_is_empty(&vlan_row->internal_usage))
            vty_out(vty, "%-15s", "l3port");
        else
            vty_out(vty, "%-15s", "");
        int count = 0, print_tag = 0;
        port_row = ovsrec_port_first(idl);

        port_nodes = xmalloc(port_count * sizeof (struct ovsrec_port));
        if (port_row != NULL)
        {
            OVSREC_PORT_FOR_EACH(port_row, idl)
            {
                print_tag = 0;
                for (i = 0; i < port_row->n_trunks; i++)
                {
                    if (vlan_row->id == port_row->trunks[i])
                    {
                        if (port_row->n_tag == 1 && *port_row->tag == vlan_row->id)
                        {
                            print_tag = 1;
                        }
                        port_nodes[n++] = (struct ovsrec_port *)port_row;
                        break;
                    }
                }
                if (print_tag == 0 && port_row->n_tag == 1 && *port_row->tag == vlan_row->id)
                {
                    port_nodes[n++] = (struct ovsrec_port *)port_row;
                }
            }
        }

        if ((l3_port = smap_get(&vlan_row->internal_usage, VLAN_INTERNAL_USAGE_L3PORT)) != NULL)
        {
            vty_out(vty, "%s", l3_port);
        }

        if(n > 0)
        {
            for(i = 0; i < n; i++)
             {
                 shash_add(&sorted_interfaces,
                          (const char *)port_nodes[i]->name, (void *)port_row);
             }
             ports = sort_interface(&sorted_interfaces);
             count = shash_count(&sorted_interfaces);

             for(int id = 0; id < count; id++)
             {
                 if(id != count-1)
                     vty_out(vty, "%s, ", ports[id]->name);
                 else
                     vty_out(vty, "%s", ports[id]->name);
             }
             free(ports);
        }
        shash_destroy(&sorted_interfaces);
        free(port_nodes);
        vty_out(vty, "%s", VTY_NEWLINE);
    }
    shash_destroy(&sorted_vlan_id);
    free(nodes);
    free(str);

    return CMD_SUCCESS;
}

DEFUN(cli_show_vlan_id,
    cli_show_vlan_id_cmd,
    "show vlan <1-4094>",
    SHOW_STR
    SHOW_VLAN_STR
    "VLAN identifier\n")
{
    const struct ovsrec_vlan *vlan_row = NULL;
    const struct ovsrec_vlan *temp_vlan_row = NULL;
    const struct ovsrec_port *port_row = NULL;
    int vlan_id = atoi((char*) argv[0]);
    int i = 0;
<<<<<<< HEAD
    const char *l3_port = NULL;
=======
    const char *l3_port;
>>>>>>> 02f8592b

    vlan_row = ovsrec_vlan_first(idl);
    if (vlan_row == NULL)
    {
        vty_out(vty, "No vlan is configured%s", VTY_NEWLINE);
        return CMD_SUCCESS;
    }

    OVSREC_VLAN_FOR_EACH(vlan_row, idl)
    {
        if (vlan_row->id == vlan_id)
        {
            temp_vlan_row = vlan_row;
            break;
        }
    }

    if (temp_vlan_row == NULL)
    {
        vty_out(vty, "VLAN %d has not been configured%s", vlan_id, VTY_NEWLINE);
        return CMD_SUCCESS;
    }

    vty_out(vty, "%s", VTY_NEWLINE);
    vty_out(vty, "--------------------------------------------------------------------------------------%s", VTY_NEWLINE);
    vty_out(vty, "VLAN    Name            Status   Reason         Reserved       Interfaces%s", VTY_NEWLINE);
    vty_out(vty, "--------------------------------------------------------------------------------------%s", VTY_NEWLINE);


    vty_out(vty, "%-8s", argv[0]);
    vty_out(vty, "%-16s", temp_vlan_row->name);
    vty_out(vty, "%-9s", temp_vlan_row->oper_state);
    vty_out(vty, "%-15s", temp_vlan_row->oper_state_reason);
    if(!smap_is_empty(&temp_vlan_row->internal_usage))
        vty_out(vty, "%-15s", "l3port");
    else
        vty_out(vty, "%-15s", "");
    int count = 0, print_tag = 0;
    port_row = ovsrec_port_first(idl);
    if (port_row != NULL)
    {
        OVSREC_PORT_FOR_EACH(port_row, idl)
        {
            for (i = 0; i < port_row->n_trunks; i++)
            {
                if (vlan_row->id == port_row->trunks[i])
                {
                    if (port_row->n_tag == 1 && *port_row->tag == vlan_row->id)
                    {
                        print_tag = 1;
                    }
                    if (count == 0)
                    {
                        vty_out(vty, "%s", port_row->name);
                        count++;
                    }
                    else
                    {
                        vty_out(vty, ", %s", port_row->name);
                    }
                }
            }
            if (print_tag == 0 && port_row->n_tag == 1 && *port_row->tag == vlan_row->id)
            {
                if (count == 0)
                {
                    vty_out(vty, "%s", port_row->name);
                    count++;
                }
                else
                {
                    vty_out(vty, ", %s", port_row->name);
                }
            }
        }

        if ((l3_port = smap_get(&vlan_row->internal_usage, VLAN_INTERNAL_USAGE_L3PORT)) != NULL)
            {
                vty_out(vty, "%s", l3_port);
            }

    }

    vty_out(vty, "%s", VTY_NEWLINE);

    return CMD_SUCCESS;
}

static void
vlan_ovsdb_init()
{
    ovsdb_idl_add_table(idl, &ovsrec_table_vlan);
    ovsdb_idl_add_column(idl, &ovsrec_vlan_col_name);
    ovsdb_idl_add_column(idl, &ovsrec_vlan_col_id);
    ovsdb_idl_add_column(idl, &ovsrec_vlan_col_admin);
    ovsdb_idl_add_column(idl, &ovsrec_vlan_col_description);
    ovsdb_idl_add_column(idl, &ovsrec_vlan_col_hw_vlan_config);
    ovsdb_idl_add_column(idl, &ovsrec_vlan_col_oper_state);
    ovsdb_idl_add_column(idl, &ovsrec_vlan_col_oper_state_reason);
    ovsdb_idl_add_column(idl, &ovsrec_vlan_col_internal_usage);
    ovsdb_idl_add_column(idl, &ovsrec_vlan_col_external_ids);
    ovsdb_idl_add_column(idl, &ovsrec_vlan_col_other_config);
}


/* Initialize ops-vland cli node.
 */
void cli_pre_init(void)
{
    vtysh_ret_val retval = e_vtysh_error;

    install_node (&vlan_node, NULL);
    install_node (&vlan_interface_node, NULL);
    vtysh_install_default (VLAN_NODE);
    vtysh_install_default (VLAN_INTERFACE_NODE);
    vlan_ovsdb_init();

    retval = install_show_run_config_context(e_vtysh_global_vlan_context,
                                     &vtysh_vlan_global_context_clientcallback,
                                     NULL, NULL);
    if(e_vtysh_ok != retval)
    {
        vtysh_ovsdb_config_logmsg(VTYSH_OVSDB_CONFIG_ERR,
                           "Vlan golbal context unable to add vlan global" \
                           " client callback");
        assert(0);
        return;
    }
    retval = e_vtysh_error;

    retval = install_show_run_config_context(e_vtysh_vlan_context,
                                         &vtysh_vlan_context_clientcallback,
                                         &vtysh_vlan_context_init, &vtysh_vlan_context_exit);
    if(e_vtysh_ok != retval)
    {
        vtysh_ovsdb_config_logmsg(VTYSH_OVSDB_CONFIG_ERR,
                              "Unable to add vlan context callback");
        assert(0);
    }
    return;
}

/* Initialize ops-vland cli element.
 */
void cli_post_init(void)
{
    vtysh_ret_val retval = e_vtysh_error;

    install_element (CONFIG_NODE, &no_vtysh_interface_vlan_cmd);
    install_element (VLAN_INTERFACE_NODE, &vtysh_exit_interface_cmd);
    install_element (VLAN_INTERFACE_NODE, &vtysh_end_all_cmd);
    install_element (CONFIG_NODE, &vtysh_vlan_cmd);
    install_element(CONFIG_NODE, &vtysh_no_vlan_cmd);
    install_element (CONFIG_NODE, &vtysh_interface_vlan_cmd);
    install_element(CONFIG_NODE, &cli_vlan_int_range_add_cmd);
    install_element(CONFIG_NODE, &cli_vlan_int_range_del_cmd);
    install_element(CONFIG_NODE, &cli_vlan_int_range_del_cmd_arg);
    install_element(ENABLE_NODE, &cli_show_vlan_int_range_cmd);
    install_element(ENABLE_NODE, &cli_show_vlan_summary_cmd);
    install_element(ENABLE_NODE, &cli_show_vlan_cmd);
    install_element(ENABLE_NODE, &cli_show_vlan_id_cmd);

    install_element(VLAN_NODE, &config_exit_cmd);
    install_element(VLAN_NODE, &config_end_cmd);
    install_element(VLAN_NODE, &cli_vlan_admin_cmd);
    install_element(VLAN_NODE, &cli_no_vlan_admin_cmd);

    install_element(INTERFACE_NODE, &cli_intf_vlan_access_cmd);
    install_element(INTERFACE_NODE, &cli_intf_no_vlan_access_cmd);
    install_element(INTERFACE_NODE, &cli_intf_no_vlan_access_cmd_val);
    install_element(INTERFACE_NODE, &cli_intf_vlan_trunk_allowed_cmd);
    install_element(INTERFACE_NODE, &cli_intf_no_vlan_trunk_allowed_cmd);
    install_element(INTERFACE_NODE, &cli_intf_vlan_trunk_native_cmd);
    install_element(INTERFACE_NODE, &cli_intf_no_vlan_trunk_native_cmd);
    install_element(INTERFACE_NODE, &cli_intf_vlan_trunk_native_tag_cmd);
    install_element(INTERFACE_NODE, &cli_intf_no_vlan_trunk_native_tag_cmd);

    install_element(LINK_AGGREGATION_NODE, &cli_lag_vlan_access_cmd);
    install_element(LINK_AGGREGATION_NODE, &cli_lag_no_vlan_access_cmd);
    install_element(LINK_AGGREGATION_NODE, &cli_lag_vlan_trunk_allowed_cmd);
    install_element(LINK_AGGREGATION_NODE, &cli_lag_no_vlan_trunk_allowed_cmd);
    install_element(LINK_AGGREGATION_NODE, &cli_lag_vlan_trunk_native_cmd);
    install_element(LINK_AGGREGATION_NODE, &cli_lag_no_vlan_trunk_native_cmd);
    install_element(LINK_AGGREGATION_NODE, &cli_lag_vlan_trunk_native_tag_cmd);
    install_element(LINK_AGGREGATION_NODE, &cli_lag_no_vlan_trunk_native_tag_cmd);

    retval = install_show_run_config_subcontext(e_vtysh_interface_context,
                                     e_vtysh_interface_context_vlan,
                                     &vtysh_intf_context_vlan_clientcallback,
                                     NULL, NULL);
    if(e_vtysh_ok != retval)
    {
        vtysh_ovsdb_config_logmsg(VTYSH_OVSDB_CONFIG_ERR,
                           "Interface context unable to add vlan client callback");
        assert(0);
        return;
    }

    return;
}<|MERGE_RESOLUTION|>--- conflicted
+++ resolved
@@ -198,25 +198,16 @@
                vty->node = CONFIG_NODE;
                return CMD_ERR_NOTHING_TODO;
            }
-<<<<<<< HEAD
+
            VLOG_DBG("%s Created vlan interface = %s\n", __func__, vlan_if);
 
-=======
-
-           VLOG_DBG("%s Created vlan interface = %s\n", __func__, vlan_if);
-
->>>>>>> 02f8592b
            vty->index = vlan_if;
            return CMD_SUCCESS;
        }
    }
 
    vty_out(vty, "VLAN %d should be created before creating "
-<<<<<<< HEAD
-                 "interface VLAN%d.%s",vlan_id, vlan_id, VTY_NEWLINE);
-=======
                 "interface VLAN%d.%s",vlan_id, vlan_id, VTY_NEWLINE);
->>>>>>> 02f8592b
    vty->node = CONFIG_NODE;
    return CMD_ERR_NOTHING_TODO;
 }
@@ -511,23 +502,6 @@
                     ovsrec_port_set_vlan_mode(port_row, OVSREC_PORT_VLAN_MODE_TRUNK);
                     ovsrec_port_set_tag(port_row, tag, tag_count);
                 } else {
-<<<<<<< HEAD
-                      OVSREC_INTERFACE_FOR_EACH(ifrow, idl) {
-                         if (strcmp(ifrow->name, port_row->name) == 0) {
-                              break;
-                         }
-                      }
-                      if ((ifrow != NULL) &&
-                         (strcmp(ifrow->type, OVSREC_INTERFACE_TYPE_SYSTEM) == 0)) {
-                          ovsrec_port_set_vlan_mode(port_row, OVSREC_PORT_VLAN_MODE_ACCESS);
-                          tag = xmalloc(sizeof *port_row->tag);
-                          tag_count = 1;
-                          tag[0] = DEFAULT_VLAN;
-                          ovsrec_port_set_tag(port_row, tag, tag_count);
-                          free(tag);
-                      }
-                  }
-=======
                     OVSREC_INTERFACE_FOR_EACH(ifrow, idl) {
                         if (strcmp(ifrow->name, port_row->name) == 0) {
                             break;
@@ -543,7 +517,6 @@
                        free(tag);
                     }
                 }
->>>>>>> 02f8592b
             }
             vlan_found = 0;
         }
@@ -2829,11 +2802,7 @@
     int port_count = 0;
     char *str;
     str = xmalloc(sizeof(char) * sizeof(long int));
-<<<<<<< HEAD
     const char *l3_port = NULL;
-=======
-    const char *l3_port;
->>>>>>> 02f8592b
 
     vlan_row = ovsrec_vlan_first(idl);
     if (vlan_row == NULL)
@@ -2955,11 +2924,7 @@
     const struct ovsrec_port *port_row = NULL;
     int vlan_id = atoi((char*) argv[0]);
     int i = 0;
-<<<<<<< HEAD
     const char *l3_port = NULL;
-=======
-    const char *l3_port;
->>>>>>> 02f8592b
 
     vlan_row = ovsrec_vlan_first(idl);
     if (vlan_row == NULL)
